--- conflicted
+++ resolved
@@ -18,10 +18,7 @@
 """
 Tests for python logic tree processor.
 """
-<<<<<<< HEAD
-=======
 import random
->>>>>>> 70dbeee4
 import unittest
 
 from openquake.commonlib import logictree
@@ -35,10 +32,7 @@
         cfg = helpers.get_data_path('classical_job.ini')
         job = helpers.get_job(cfg)
         hc = job.hazard_calculation
-<<<<<<< HEAD
-=======
         self.rnd = random.Random(hc.random_seed)
->>>>>>> 70dbeee4
         self.source_model_lt = logictree.SourceModelLogicTree.from_hc(hc)
         sm = models.LtSourceModel(
             hazard_calculation=hc, ordinal=0, sm_lt_path=[], sm_name='sm test',
