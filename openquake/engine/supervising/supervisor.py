# -*- coding: utf-8 -*-
# vim: tabstop=4 shiftwidth=4 softtabstop=4

# Copyright (c) 2010-2013, GEM Foundation.
#
# OpenQuake is free software: you can redistribute it and/or modify it
# under the terms of the GNU Affero General Public License as published
# by the Free Software Foundation, either version 3 of the License, or
# (at your option) any later version.
#
# OpenQuake is distributed in the hope that it will be useful,
# but WITHOUT ANY WARRANTY; without even the implied warranty of
# MERCHANTABILITY or FITNESS FOR A PARTICULAR PURPOSE.  See the
# GNU General Public License for more details.
#
# You should have received a copy of the GNU Affero General Public License
# along with OpenQuake.  If not, see <http://www.gnu.org/licenses/>.


"""
This module implements supervise(), a function that monitors an OpenQuake job.

Upon job termination, successful or for an error of whatever level or gravity,
supervise() will:

   - ensure a cleanup of the resources used by the job
   - update status of the job record in the database
"""

import celery.task.control
import logging
import os
import signal

import openquake.engine

from datetime import datetime

try:
    # setproctitle is optional external dependency
    # apt-get installl python-setproctitle or
    # http://pypi.python.org/pypi/setproctitle/
    from setproctitle import setproctitle
except ImportError:
    setproctitle = lambda title: None  # pylint: disable=C0103

from openquake.engine.db.models import ErrorMsg
from openquake.engine.db.models import JobStats
from openquake.engine.db.models import OqJob
from openquake.engine.db.models import Performance
from openquake.engine import supervising
from openquake.engine import kvs
from openquake.engine import logs
from openquake.engine.utils import monitor
from openquake.engine.utils import stats


LOG_FORMAT = ('[%(asctime)s %(calc_domain)s #%(calc_id)s %(hostname)s '
              '%(levelname)s %(processName)s/%(process)s %(name)s] '
              '%(message)s')


def ignore_sigint():
    """
    Setup signal handler on SIGINT in order to ignore it.

    This is needed to avoid premature death of the supervisor and is called
    from :func:`openquake.engine.engine.run_job` for job parent process and
    from :func:`supervise` for supervisor process.
    """
    signal.signal(signal.SIGINT, signal.SIG_IGN)


def terminate_job(pid):
    """
    Terminate an openquake job by killing its process.

    :param pid: the process id
    :type pid: int
    """

    logging.debug('Terminating job process %s', pid)

    os.kill(pid, signal.SIGKILL)


def record_job_stop_time(job_id):
    """
    Call this when a job concludes (successful or not) to record the
    'stop_time' (using the current UTC time) in the uiapi.job_stats table.

    :param job_id: the job id
    :type job_id: int
    """
    logging.debug('Recording stop time for job %s to job_stats', job_id)

    job_stats = JobStats.objects.get(oq_job=job_id)
    job_stats.stop_time = datetime.utcnow()
    job_stats.save(using='job_superv')


def cleanup_after_job(job_id):
    """
    Release the resources used by an openquake job.

    :param job_id: the job id
    :type job_id: int
    """
    logging.debug('Cleaning up after job %s', job_id)

    kvs.cache_gc(job_id)

    # Using the celery API, terminate and revoke and terminate any running
    # tasks associated with the current job.
    task_ids = _get_task_ids(job_id)
    if not task_ids:  # this is normal when OQ_NO_DISTRIBUTE=1
        logs.LOG.debug('No task to revoke')
    for tid in task_ids:
        celery.task.control.revoke(tid, terminate=True)
        logs.LOG.debug('Revoked task %s', tid)


def _get_task_ids(job_id):
    """
    Get all Celery task IDs for a given ``job_id``.
    """
    return Performance.objects.filter(
        oq_job=job_id, operation='storing task id', task_id__isnull=False)\
        .values_list('task_id', flat=True)


def get_job_status(job_id):
    """
    Return the status of the job stored in its database record.

    :param job_id: the id of the job
    :type job_id: int
    :return: the status of the job
    :rtype: string
    """

    return OqJob.objects.get(id=job_id).status


def update_job_status_and_error_msg(job_id, error_msg=None):
    """
    Store in the database the status of a job and optionally an error message.

    :param job_id: the id of the job
    :type job_id: int
    :param error_msg: the error message, if any
    :type error_msg: string or None
    """
    job = OqJob.objects.get(id=job_id)
    job.is_running = False
    job.save()

    if error_msg:
        ErrorMsg.objects.using('job_superv')\
                        .create(oq_job=job, detailed=error_msg)


def _update_log_record(self, record):
    """
    Massage a log record before emitting it. Intended to be used by the
    custom log handlers defined in this module.
    """
    if not hasattr(record, 'hostname'):
        record.hostname = '-'
    if not hasattr(record, 'calc_domain'):
        record.calc_domain = self.calc_domain
    if not hasattr(record, 'calc_id'):
        record.calc_id = self.calc_id
    logger_name_prefix = 'oq.%s.%s' % (record.calc_domain, record.calc_id)
    if record.name.startswith(logger_name_prefix):
        record.name = record.name[len(logger_name_prefix):].lstrip('.')
        if not record.name:
            record.name = 'root'


class SupervisorLogStreamHandler(logging.StreamHandler):
    """
    Log stream handler intended to be used with
    :class:`SupervisorLogMessageConsumer`.
    """

    def __init__(self, calc_domain, calc_id):
        super(SupervisorLogStreamHandler, self).__init__()
        self.setFormatter(logging.Formatter(LOG_FORMAT))
        self.calc_domain = calc_domain
        self.calc_id = calc_id

    def emit(self, record):  # pylint: disable=E0202
        _update_log_record(self, record)
        super(SupervisorLogStreamHandler, self).emit(record)


class SupervisorLogFileHandler(logging.FileHandler):
    """
    Log file handler intended to be used with
    :class:`SupervisorLogMessageConsumer`.
    """

    def __init__(self, calc_domain, calc_id, log_file):
        super(SupervisorLogFileHandler, self).__init__(log_file)
        self.setFormatter(logging.Formatter(LOG_FORMAT))
        self.calc_domain = calc_domain
        self.calc_id = calc_id
        self.log_file = log_file

    def emit(self, record):  # pylint: disable=E0202
        _update_log_record(self, record)
        super(SupervisorLogFileHandler, self).emit(record)


def abort_due_to_failed_nodes(job_id):
    """Should the job be aborted due to failed compute nodes?

    The job should be aborted when the following conditions coincide:
        - we observed failed compute nodes
        - the "no progress" timeout has been exceeded

    :param int job_id: the id of the job in question
    :returns: the number of failed compute nodes if the job should be aborted
        zero otherwise.
    """
    result = 0

    job = OqJob.objects.get(id=job_id)
    failed_nodes = monitor.count_failed_nodes(job)

    if failed_nodes:
        logging.debug(">> failed_nodes: %s", failed_nodes)
        no_progress_period, timeout = stats.get_progress_timing_data(job)
        logging.debug(">> no_progress_period: %s", no_progress_period)
        logging.debug(">> timeout: %s", timeout)
        if no_progress_period > timeout:
            result = failed_nodes

    return result


class SupervisorLogMessageConsumer(logs.AMQPLogSource):
    """
    Supervise an OpenQuake job by:

       - handling its "critical" and "error" messages
       - periodically checking that the job process is still running
    """
    # Failure counter check delay, translates to 60 seconds with the current
    # settings.
    FCC_DELAY = 60

    def __init__(self, job_id, job_pid, timeout=1):
        self.job_id = job_id
        job = OqJob.objects.get(id=job_id)
        self.calc_id = job.calculation.id
        if job.hazard_calculation is not None:
            self.calc_domain = 'hazard'
        else:
            self.calc_domain = 'risk'

        self.selflogger = logging.getLogger('oq.%s.%s.supervisor'
                                            % (self.calc_domain, self.calc_id))
        self.selflogger.debug('Entering supervisor for %s calc %s'
                              % (self.calc_domain, self.calc_id))
        logger_name = 'oq.%s.%s' % (self.calc_domain, self.calc_id)
        key = '%s.#' % logger_name
        super(SupervisorLogMessageConsumer, self).__init__(timeout=timeout,
                                                           routing_key=key)
        self.job_pid = job_pid
        self.joblogger = logging.getLogger(logger_name)
        self.jobhandler = logging.Handler(logging.ERROR)
        self.jobhandler.emit = self.log_callback
        self.joblogger.addHandler(self.jobhandler)
        # Failure counter check delay value
        self.fcc_delay_value = 0

    def run(self):
        """
        Wrap superclass' method just to add cleanup.
        """
        started = datetime.utcnow()
        super(SupervisorLogMessageConsumer, self).run()
        stopped = datetime.utcnow()
        self.selflogger.info('%s calc %s finished in %s'
                             % (self.calc_domain, self.calc_id,
                                stopped - started))
        self.joblogger.removeHandler(self.jobhandler)
        self.selflogger.debug('Exiting supervisor for %s calc %s'
                              % (self.calc_domain, self.calc_id))

    def log_callback(self, record):
        """
        Handles messages of severe level from the supervised job.
        """
        if record.name == self.selflogger.name:
            # ignore error log messages sent by selflogger.
            # this way we don't try to kill the job if its
            # process has crashed (or has been stopped).
            # we emit selflogger's error messages from
            # timeout_callback().
            return

        terminate_job(self.job_pid)

        update_job_status_and_error_msg(self.job_id, record.getMessage())

        record_job_stop_time(self.job_id)

        cleanup_after_job(self.job_id)

        self.stop()

    def timeout_callback(self):
        """
        On timeout expiration check if the job process is still running
        and whether it experienced any failures.

        Terminate the job process in the latter case.
        """
        def failure_counters_need_check():
            """Return `True` if failure counters should be checked."""
            self.fcc_delay_value += 1
            result = self.fcc_delay_value >= self.FCC_DELAY
            if result:
                self.fcc_delay_value = 0
            return result

        process_stopped = job_failed = False
        message = None

        if not supervising.is_pid_running(self.job_pid):
            message = ('job process %s crashed or terminated' % self.job_pid)
            process_stopped = True
        elif failure_counters_need_check():
            # Job process is still running.
            failures = stats.failure_counters(self.job_id)
            failed_nodes = None
            if failures:
                message = "job terminated with failures: %s" % failures
            else:
                # Don't check for failed nodes if distribution is disabled.
                # In this case, we don't expect any nodes to be present, and
                # thus, there are none that can fail.
                if not openquake.engine.no_distribute():
                    failed_nodes = abort_due_to_failed_nodes(self.job_id)
                    if failed_nodes:
                        message = ("job terminated due to %s failed nodes" %
                                   failed_nodes)
            if failures or failed_nodes:
                terminate_job(self.job_pid)
                job_failed = True

        if job_failed or process_stopped:
            job_status = get_job_status(self.job_id)
            if process_stopped and job_status == 'complete':
                message = 'job process %s succeeded' % self.job_pid
                self.selflogger.debug(message)
            elif not job_status == 'complete':
                # The job crashed without having a chance to update the
                # status in the database, or it has been running even though
                # there were failures. We update the job status here.
                self.selflogger.error(message)
                update_job_status_and_error_msg(self.job_id, error_msg=message)

            record_job_stop_time(self.job_id)
            cleanup_after_job(self.job_id)
            raise StopIteration()


def supervise(pid, job_id, timeout=1, log_file=None):
    """
    Supervise a job process, entering a loop that ends only when the job
    terminates.

    :param int pid:
        the process id
    :param int job_id:
        the job id
    :param float timeout:
        timeout value in seconds
    :param str log_file:
        Optional log file location. If specified, log messages will be appended
        to this file. If not specified, log messages will be printed to the
        console.
    """
    the_job = OqJob.objects.get(id=job_id)
    calc_id = the_job.calculation.id
    if the_job.hazard_calculation is not None:
        calc_domain = 'hazard'
    else:
        calc_domain = 'risk'
    # Set the name of this process (as reported by /bin/ps)
    setproctitle('openquake supervisor for %s calc_id=%s job_pid=%s'
                 % (calc_domain, calc_id, pid))
    ignore_sigint()

    start_logging(calc_id, calc_domain, log_file)

    supervisor = SupervisorLogMessageConsumer(job_id, pid, timeout)

    supervisor.run()


def start_logging(calc_id, calc_domain, log_file):
    """
    Add logging handlers to begin collecting log messages.

    :param int calc_id:
        Hazard or Risk calculation ID.
    :param str calc_domain:
        'hazard' or 'risk'
    :param str log_file:
        Log file path location. Can be `None`. If a path is specified, we will
        create a file handler for logging. Else, we just log to the console.
    """
    if log_file is not None:
        logging.root.addHandler(
            SupervisorLogFileHandler(calc_domain, calc_id, log_file)
        )
    else:
        logging.root.addHandler(
            SupervisorLogStreamHandler(calc_domain, calc_id)
<<<<<<< HEAD
        )

    supervisor = SupervisorLogMessageConsumer(job_id, pid, timeout)

    supervisor.run()
=======
        )
>>>>>>> 45768b8a
<|MERGE_RESOLUTION|>--- conflicted
+++ resolved
@@ -422,12 +422,4 @@
     else:
         logging.root.addHandler(
             SupervisorLogStreamHandler(calc_domain, calc_id)
-<<<<<<< HEAD
-        )
-
-    supervisor = SupervisorLogMessageConsumer(job_id, pid, timeout)
-
-    supervisor.run()
-=======
-        )
->>>>>>> 45768b8a
+        )