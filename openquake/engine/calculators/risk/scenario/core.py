# Copyright (c) 2010-2013, GEM Foundation.
#
# OpenQuake is free software: you can redistribute it and/or modify it
# under the terms of the GNU Affero General Public License as published
# by the Free Software Foundation, either version 3 of the License, or
# (at your option) any later version.
#
# OpenQuake is distributed in the hope that it will be useful,
# but WITHOUT ANY WARRANTY; without even the implied warranty of
# MERCHANTABILITY or FITNESS FOR A PARTICULAR PURPOSE.  See the
# GNU General Public License for more details.
#
# You should have received a copy of the GNU Affero General Public License
# along with OpenQuake.  If not, see <http://www.gnu.org/licenses/>.


"""
Core functionality for the scenario risk calculator.
"""
import random
import itertools
import numpy
from django import db

from openquake.risklib import workflows

from openquake.engine.calculators.base import signal_task_complete
from openquake.engine.calculators.risk import (
    base, hazard_getters, validation, writers)
from openquake.engine.utils import tasks
from openquake.engine.db import models
from openquake.engine.performance import EnginePerformanceMonitor


@tasks.oqtask
@base.count_progress_risk('r')
def scenario(job_id, units, containers, _params):
    """
    Celery task for the scenario risk calculator.

    :param int job_id:
      ID of the currently running job
    :param list units:
      A list of :class:`openquake.risklib.workflows.CalculationUnit` instances
    :param containers:
      An instance of :class:`..writers.OutputDict` containing
      output container instances (in this case only `LossMap`)
    :param params:
      An instance of :class:`..base.CalcParams` used to compute
      derived outputs
    """
    def profile(name):
        return EnginePerformanceMonitor(name, job_id, scenario, tracing=True)

    agg = dict()
    insured = dict()
    with db.transaction.commit_on_success(using='reslt_writer'):
        for unit in units:
            agg[unit.loss_type], insured[unit.loss_type] = do_scenario(
                unit,
                containers.with_args(
                    loss_type=unit.loss_type,
                    output_type="loss_map"),
                profile)
    num_items = base.get_num_items(units)
    signal_task_complete(
        job_id=job_id, num_items=num_items,
        aggregate_losses=agg, insured_losses=insured)
scenario.ignore_result = False


def do_scenario(unit, containers, profile):
    """
    See `scenario` for a description of the input parameters
    """

<<<<<<< HEAD
    with profile('getting hazard'):
        assets, ground_motion_values = unit.getter()

    if not len(assets):
        logs.LOG.info("Exit from task as no asset could be processed")
        return None, None

    with profile('computing risk'):
        loss_ratio_matrix = unit.calc(ground_motion_values)

        if params.insured_losses:
            insured_loss_matrix = [
                scientific.insured_losses(
                    loss_ratio_matrix[i], asset.value(loss_type),
                    asset.deductible(loss_type),
                    asset.insurance_limit(loss_type))
                for i, asset in enumerate(assets)]
=======
    (hid, assets, loss_ratio_matrix, aggregate_losses,
     insured_loss_matrix, insured_losses) = (
         unit.workflow(
             unit.loss_type,
             unit.getter(profile('getting data')),
             profile('computing risk')))
>>>>>>> 45768b8a

    with profile('saving risk outputs'):
        containers.write(
            assets,
<<<<<<< HEAD
            [losses.mean() for losses in loss_ratio_matrix],
            [losses.std(ddof=1) for losses in loss_ratio_matrix],
            output_type="loss_map",
            loss_type=loss_type,
            hazard_output_id=unit.getter.hazard_output.id,
=======
            loss_ratio_matrix.mean(axis=1),
            loss_ratio_matrix.std(ddof=1, axis=1),
            hazard_output_id=hid,
>>>>>>> 45768b8a
            insured=False)

        if insured_loss_matrix is not None:
            containers.write(
                assets,
                insured_loss_matrix.mean(axis=0),
                insured_loss_matrix.std(ddof=1, axis=0),
                itertools.cycle([True]),
<<<<<<< HEAD
                output_type="loss_map",
                loss_type=loss_type,
                hazard_output_id=unit.getter.hazard_output.id,
=======
                hazard_output_id=hid,
>>>>>>> 45768b8a
                insured=True)

    return aggregate_losses, insured_losses


class ScenarioRiskCalculator(base.RiskCalculator):
    """
    Scenario Risk Calculator. Computes a Loss Map,
    for a given set of assets.
    """

    core_calc_task = scenario

    validators = base.RiskCalculator.validators + [
        validation.RequireScenarioHazard,
        validation.ExposureHasInsuranceBounds,
        validation.ExposureHasTimeEvent]

    output_builders = [writers.LossMapBuilder]

    def __init__(self, job):
        super(ScenarioRiskCalculator, self).__init__(job)
        self.aggregate_losses = dict()
        self.insured_losses = dict()
        self.rnd = random.Random()
        self.rnd.seed(self.rc.master_seed)

<<<<<<< HEAD
    def validate_hazard(self):
        super(ScenarioRiskCalculator, self).validate_hazard()
        if self.rc.hazard_calculation:
            if self.rc.hazard_calculation.calculation_mode != "scenario":
                raise RuntimeError(
                    "The provided hazard calculation ID "
                    "is not a scenario calculation")
        elif not self.rc.hazard_output.output_type == "gmf_scenario":
            raise RuntimeError(
                "The provided hazard output is not a gmf scenario collection")

    def get_taxonomies(self):
        """
        If insured losses are required we check for the presence of
        the deductible and insurance limit
        """
        taxonomies = super(ScenarioRiskCalculator, self).get_taxonomies()
        if self.rc.insured_losses:
            queryset = self.rc.exposure_model.exposuredata_set.filter(
                (db.models.Q(cost__deductible_absolute__isnull=True) |
                 db.models.Q(cost__insurance_limit_absolute__isnull=True)))
            if queryset.exists():
                logs.LOG.error(
                    "missing insured limits in exposure for assets %s" % (
                        queryset.all()))
                raise RuntimeError(
                    "Deductible or insured limit missing in exposure")
        return taxonomies

=======
>>>>>>> 45768b8a
    def task_completed_hook(self, message):
        aggregate_losses_dict = message.get('aggregate_losses')

        for loss_type in models.loss_types(self.risk_models):
            aggregate_losses = aggregate_losses_dict.get(loss_type)

            if aggregate_losses is not None:
                if self.aggregate_losses.get(loss_type) is None:
                    self.aggregate_losses[loss_type] = (
                        numpy.zeros(aggregate_losses.shape))
                self.aggregate_losses[loss_type] += aggregate_losses

        if self.rc.insured_losses:
            insured_losses_dict = message.get('insured_losses')
            for loss_type in models.loss_types(self.risk_models):
                insured_losses = insured_losses_dict.get(
                    loss_type)
                if insured_losses is not None:
                    if self.insured_losses.get(loss_type) is None:
                        self.insured_losses[loss_type] = numpy.zeros(
                            insured_losses.shape)
                    self.insured_losses[loss_type] += insured_losses

    def post_process(self):
        for loss_type, aggregate_losses in self.aggregate_losses.items():
            with db.transaction.commit_on_success(using='reslt_writer'):
                models.AggregateLoss.objects.create(
                    output=models.Output.objects.create_output(
                        self.job,
                        "aggregate loss. type=%s" % loss_type,
                        "aggregate_loss"),
                    loss_type=loss_type,
                    mean=numpy.mean(aggregate_losses),
                    std_dev=numpy.std(aggregate_losses, ddof=1))

                if self.rc.insured_losses:
                    insured_losses = self.insured_losses[loss_type]
                    models.AggregateLoss.objects.create(
                        output=models.Output.objects.create_output(
                            self.job,
                            "insured aggregate loss. type=%s" % loss_type,
                            "aggregate_loss"),
                        insured=True,
                        loss_type=loss_type,
                        mean=numpy.mean(insured_losses),
                        std_dev=numpy.std(insured_losses, ddof=1))

    def calculation_unit(self, loss_type, assets):
        """
        :returns:
          a list of instances of `..base.CalculationUnit` for the given
          `assets` to be run in the celery task
        """

        # assume all assets have the same taxonomy
        taxonomy = assets[0].taxonomy
        model = self.risk_models[taxonomy][loss_type]

        return workflows.CalculationUnit(
            loss_type,
            workflows.Scenario(
                model.vulnerability_function,
<<<<<<< HEAD
                seed=self.rnd.randint(0, models.MAX_SINT_32),
                correlation=self.rc.asset_correlation),
            hazard_getters.GroundMotionValuesGetter(
                ho,
=======
                self.rnd.randint(0, models.MAX_SINT_32),
                self.rc.asset_correlation,
                self.rc.insured_losses),
            hazard_getters.GroundMotionValuesGetter(
                self.rc.hazard_outputs(),
>>>>>>> 45768b8a
                assets,
                self.rc.best_maximum_distance,
                model.imt))<|MERGE_RESOLUTION|>--- conflicted
+++ resolved
@@ -74,47 +74,19 @@
     See `scenario` for a description of the input parameters
     """
 
-<<<<<<< HEAD
-    with profile('getting hazard'):
-        assets, ground_motion_values = unit.getter()
-
-    if not len(assets):
-        logs.LOG.info("Exit from task as no asset could be processed")
-        return None, None
-
-    with profile('computing risk'):
-        loss_ratio_matrix = unit.calc(ground_motion_values)
-
-        if params.insured_losses:
-            insured_loss_matrix = [
-                scientific.insured_losses(
-                    loss_ratio_matrix[i], asset.value(loss_type),
-                    asset.deductible(loss_type),
-                    asset.insurance_limit(loss_type))
-                for i, asset in enumerate(assets)]
-=======
     (hid, assets, loss_ratio_matrix, aggregate_losses,
      insured_loss_matrix, insured_losses) = (
          unit.workflow(
              unit.loss_type,
              unit.getter(profile('getting data')),
              profile('computing risk')))
->>>>>>> 45768b8a
 
     with profile('saving risk outputs'):
         containers.write(
             assets,
-<<<<<<< HEAD
-            [losses.mean() for losses in loss_ratio_matrix],
-            [losses.std(ddof=1) for losses in loss_ratio_matrix],
-            output_type="loss_map",
-            loss_type=loss_type,
-            hazard_output_id=unit.getter.hazard_output.id,
-=======
             loss_ratio_matrix.mean(axis=1),
             loss_ratio_matrix.std(ddof=1, axis=1),
             hazard_output_id=hid,
->>>>>>> 45768b8a
             insured=False)
 
         if insured_loss_matrix is not None:
@@ -123,13 +95,7 @@
                 insured_loss_matrix.mean(axis=0),
                 insured_loss_matrix.std(ddof=1, axis=0),
                 itertools.cycle([True]),
-<<<<<<< HEAD
-                output_type="loss_map",
-                loss_type=loss_type,
-                hazard_output_id=unit.getter.hazard_output.id,
-=======
                 hazard_output_id=hid,
->>>>>>> 45768b8a
                 insured=True)
 
     return aggregate_losses, insured_losses
@@ -157,38 +123,6 @@
         self.rnd = random.Random()
         self.rnd.seed(self.rc.master_seed)
 
-<<<<<<< HEAD
-    def validate_hazard(self):
-        super(ScenarioRiskCalculator, self).validate_hazard()
-        if self.rc.hazard_calculation:
-            if self.rc.hazard_calculation.calculation_mode != "scenario":
-                raise RuntimeError(
-                    "The provided hazard calculation ID "
-                    "is not a scenario calculation")
-        elif not self.rc.hazard_output.output_type == "gmf_scenario":
-            raise RuntimeError(
-                "The provided hazard output is not a gmf scenario collection")
-
-    def get_taxonomies(self):
-        """
-        If insured losses are required we check for the presence of
-        the deductible and insurance limit
-        """
-        taxonomies = super(ScenarioRiskCalculator, self).get_taxonomies()
-        if self.rc.insured_losses:
-            queryset = self.rc.exposure_model.exposuredata_set.filter(
-                (db.models.Q(cost__deductible_absolute__isnull=True) |
-                 db.models.Q(cost__insurance_limit_absolute__isnull=True)))
-            if queryset.exists():
-                logs.LOG.error(
-                    "missing insured limits in exposure for assets %s" % (
-                        queryset.all()))
-                raise RuntimeError(
-                    "Deductible or insured limit missing in exposure")
-        return taxonomies
-
-=======
->>>>>>> 45768b8a
     def task_completed_hook(self, message):
         aggregate_losses_dict = message.get('aggregate_losses')
 
@@ -251,18 +185,11 @@
             loss_type,
             workflows.Scenario(
                 model.vulnerability_function,
-<<<<<<< HEAD
-                seed=self.rnd.randint(0, models.MAX_SINT_32),
-                correlation=self.rc.asset_correlation),
-            hazard_getters.GroundMotionValuesGetter(
-                ho,
-=======
                 self.rnd.randint(0, models.MAX_SINT_32),
                 self.rc.asset_correlation,
                 self.rc.insured_losses),
             hazard_getters.GroundMotionValuesGetter(
                 self.rc.hazard_outputs(),
->>>>>>> 45768b8a
                 assets,
                 self.rc.best_maximum_distance,
                 model.imt))