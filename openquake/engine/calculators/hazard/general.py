# -*- coding: utf-8 -*-
# vim: tabstop=4 shiftwidth=4 softtabstop=4

# Copyright (c) 2010-2014, GEM Foundation.
#
# OpenQuake is free software: you can redistribute it and/or modify it
# under the terms of the GNU Affero General Public License as published
# by the Free Software Foundation, either version 3 of the License, or
# (at your option) any later version.
#
# OpenQuake is distributed in the hope that it will be useful,
# but WITHOUT ANY WARRANTY; without even the implied warranty of
# MERCHANTABILITY or FITNESS FOR A PARTICULAR PURPOSE.  See the
# GNU General Public License for more details.
#
# You should have received a copy of the GNU Affero General Public License
# along with OpenQuake.  If not, see <http://www.gnu.org/licenses/>.

"""Common code for the hazard calculators."""

import os
import itertools
import collections

import numpy

<<<<<<< HEAD
=======
from openquake.hazardlib import correlation
>>>>>>> 185cb45c
from openquake.hazardlib.imt import from_string

# FIXME: one must import the engine before django to set DJANGO_SETTINGS_MODULE
from openquake.engine.db import models
from django.db import transaction

from openquake.nrmllib import parsers as nrml_parsers
from openquake.nrmllib.risk import parsers

from openquake.commonlib import logictree, source
from openquake.commonlib.general import block_splitter, distinct

from openquake.engine.input import exposure
from openquake.engine import logs
from openquake.engine import writer
from openquake.engine.calculators import base
from openquake.engine.calculators.post_processing import mean_curve
from openquake.engine.calculators.post_processing import quantile_curve
from openquake.engine.calculators.post_processing import (
    weighted_quantile_curve
)
from openquake.engine.export import core as export_core
from openquake.engine.export import hazard as hazard_export
from openquake.engine.utils import config
from openquake.engine.performance import EnginePerformanceMonitor

#: Maximum number of hazard curves to cache, for selects or inserts
CURVE_CACHE_SIZE = 100000

QUANTILE_PARAM_NAME = "QUANTILE_LEVELS"
POES_PARAM_NAME = "POES"
# Dilation in decimal degrees (http://en.wikipedia.org/wiki/Decimal_degrees)
# 1e-5 represents the approximate distance of one meter at the equator.
DILATION_ONE_METER = 1e-5


<<<<<<< HEAD
=======
def _normalize(prob, zero):
    # make sure that the elements of prob are matrices with n_levels elements,
    # possibly all zeros; zero is a matrix of n_sites * n_levels zeros
    return numpy.array(
        [zero[0] if all_equal(p, 0) else p for p in prob], dtype=float)


def make_gsim_lt(hc, trts):
    """
    Helper to instantiate a GsimLogicTree object from the logic tree file.

    :param hc: `openquake.engine.db.models.HazardCalculation` instance
    :param trts: list of tectonic region type strings
    """
    fname = os.path.join(hc.base_path, hc.inputs['gsim_logic_tree'])
    return logictree.GsimLogicTree(
        fname, 'applyToTectonicRegionType', trts,
        hc.number_of_logic_tree_samples, hc.random_seed)


>>>>>>> 185cb45c
def store_site_model(job, site_model_source):
    """Invoke site model parser and save the site-specified parameter data to
    the database.

    :param job:
        The job that is loading this site_model_source
    :param site_model_source:
        Filename or file-like object containing the site model XML data.
    :returns:
        `list` of ids of the newly-inserted `hzrdi.site_model` records.
    """
    parser = nrml_parsers.SiteModelParser(site_model_source)
    data = [models.SiteModel(vs30=node.vs30,
                             vs30_type=node.vs30_type,
                             z1pt0=node.z1pt0,
                             z2pt5=node.z2pt5,
                             location=node.wkt,
                             job_id=job.id)
            for node in parser.parse()]
    return writer.CacheInserter.saveall(data)


def all_equal(obj, value):
    """
    :param obj: a numpy array or something else
    :param value: a numeric value
    :returns: a boolean
    """
    if isinstance(obj, numpy.ndarray):
        return (obj == value).all()
    else:
        return obj == value


def all_equal(obj, value):
    """
    :param obj: a numpy array or something else
    :param value: a numeric value
    :returns: a boolean
    """
    eq = (obj == value)
    if isinstance(eq, numpy.ndarray):
        return eq.all()
    else:
        return eq


class BaseHazardCalculator(base.Calculator):
    """
    Abstract base class for hazard calculators. Contains a bunch of common
    functionality, like initialization procedures.
    """

    def __init__(self, job):
        super(BaseHazardCalculator, self).__init__(job)
<<<<<<< HEAD

        # two crucial parameters from openquake.cfg
        self.source_max_weight = int(
            config.get('hazard', 'source_max_weight'))
        self.rupture_block_size = int(
            config.get('hazard', 'rupture_block_size'))

        # a dictionary site_id -> set of rupture ids
        self.site_ruptures = collections.defaultdict(set)
        # a dictionary trt_model_id -> rupture_data
        self.rupt_collector = collections.defaultdict(list)
        # a dictionary trt_model_id -> num_ruptures
        self.num_ruptures = collections.defaultdict(int)
        # now a dictionary (trt_model_id, gsim) -> poes
        self.curves = {}
=======
        self.source_max_weight = int(config.get('hazard', 'source_max_weight'))
        self.rupt_collectors = []
        self.num_ruptures = collections.defaultdict(float)
        self.curves = {}  # {trt_model_id, gsim: curves_by_imt}
>>>>>>> 185cb45c

    @property
    def hc(self):
        """
        A shorter and more convenient way of accessing the
        :class:`~openquake.engine.db.models.HazardCalculation`.
        """
        return self.job.hazard_calculation

    def task_arg_gen(self):
        """
        Loop through realizations and sources to generate a sequence of
        task arg tuples. Each tuple of args applies to a single task.
        Yielded results are of the form
        (job_id, site_collection, sources, trt_model_id, gsims, task_no).
        """
        if self._task_args:
            # the method was already called and the arguments generated
            for args in self._task_args:
                yield args
            return

        sitecol = self.hc.site_collection
        task_no = 0
        for trt_model_id in self.source_collector:
            trt_model = models.TrtModel.objects.get(pk=trt_model_id)
            sc = self.source_collector[trt_model_id]
            ltpath = tuple(trt_model.lt_model.sm_lt_path)
            gsims = [logictree.GSIM[gsim]() for gsim in trt_model.gsims]

            # NB: the filtering of the sources by site is slow
            source_blocks = sc.gen_blocks(
                self.hc.sites_affected_by,
                self.source_max_weight,
                self.hc.area_source_discretization)
            num_blocks = 0
            num_sources = 0
            for block in source_blocks:
                args = (self.job.id, sitecol, block,
                        trt_model.id, gsims, task_no)
                self._task_args.append(args)
                yield args
                task_no += 1
                num_blocks += 1
                num_sources += len(block)
                logs.LOG.info('Processing %d sources out of %d' %
                              sc.filtered_sources)

            logs.LOG.progress('Generated %d block(s) for %s, TRT=%s',
                              num_blocks, ltpath, sc.trt)
            trt_model.num_sources = num_sources
            trt_model.num_ruptures = sc.num_ruptures
            trt_model.save()

        # save job_stats
        js = models.JobStats.objects.get(oq_job=self.job)
        js.num_sources = [model.get_num_sources()
                          for model in models.LtSourceModel.objects.filter(
                              hazard_calculation=self.hc)]
        js.num_sites = len(sitecol)
        js.save()

    def task_completed(self, result):
        """
        Simply call the method `agg_curves`
        """
        self.agg_curves(self.curves, result)

    @EnginePerformanceMonitor.monitor
    def agg_curves(self, acc, result):
        """
        This is used to incrementally update hazard curve results by combining
        an initial value with some new results. (Each set of new results is
        computed over only a subset of seismic sources defined in the
        calculation model.)

        :param acc:
            A dictionary of curves
        :param result:
            A triplet `(curves_by_gsim, trt_model_id, bbs)`.
            `curves_by_gsim` is a list of pairs `(gsim, curves_by_imt)`
            where `curves_by_imt` is a list of 2-D numpy arrays
            representing the new results which need to be combined
            with the current value. These should be the same shape as
            `acc[tr_model_id, gsim][j]` where `gsim` is the GSIM
            name and `j` is the IMT ordinal.
        """
        curves_by_gsim, trt_model_id, bbs = result
        for gsim, probs in curves_by_gsim:
<<<<<<< HEAD
            # probabilities of no exceedence per IMT
            pnes = numpy.array(
                [1 - (zero if all_equal(prob, 0) else prob)
                 for prob, zero in itertools.izip(probs, self.zero)])
            # TODO: add a test like Yufang computation testing the broadcast
            acc[trt_model_id, gsim] = 1 - (
                1 - acc.get((trt_model_id, gsim), self.zero)) * pnes
=======
            pnes = []
            for prob, zero in itertools.izip(probs, self.zeros):
                pnes.append(1 - _normalize(prob, zero))
            pnes1 = numpy.array(pnes)
            pnes2 = 1 - acc.get((trt_model_id, gsim), self.zeros)

            # TODO: add a test like Yufang computation testing the broadcast
            acc[trt_model_id, gsim] = 1 - pnes1 * pnes2
>>>>>>> 185cb45c

        if self.hc.poes_disagg:
            for bb in bbs:
                self.bb_dict[bb.lt_model_id, bb.site_id].update_bb(bb)

        return acc

    def _get_realizations(self):
        """
        Get all of the logic tree realizations for this calculation.
        """
        return models.LtRealization.objects\
            .filter(lt_model__hazard_calculation=self.hc).order_by('id')

    def pre_execute(self):
        """
        Initialize risk models, site model and sources
        """
        self.parse_risk_models()
        with transaction.commit_on_success(using='job_init'):
            # if you don't use a transaction, errors will be eaten
            models.Imt.save_new(self.hc.get_imts())
        self.initialize_site_model()
        self.initialize_sources()
        self.imtls = self.hc.intensity_measure_types_and_levels
        if self.imtls:
            n_levels = sum(len(lvls) for lvls in self.imtls.itervalues()
                           ) / float(len(self.imtls))
            n_sites = len(self.hc.site_collection)
<<<<<<< HEAD
            self.zero = numpy.array(
                [numpy.zeros((n_sites, len(self.imtls[imt])))
                 for imt in sorted(self.imtls)])
=======
            self.zeros = numpy.array(
                [numpy.zeros((n_sites, len(self.imtls[imt])))
                 for imt in sorted(self.imtls)])
            self.ones = [numpy.zeros(len(self.imtls[imt]), dtype=float)
                         for imt in sorted(self.imtls)]

>>>>>>> 185cb45c
            total = len(self.imtls) * n_levels * n_sites
            logs.LOG.info('%d IMT(s), %d level(s) and %d sites, total %d',
                          len(self.imtls), n_levels, n_sites, total)

    def post_execute(self):
        """Inizialize realizations"""
        self.initialize_realizations()
        if self.curves:
            # must be called after the realizations are known
            self.save_hazard_curves()

    @EnginePerformanceMonitor.monitor
    def initialize_sources(self):
        """
        Parse source models and validate source logic trees. It also
        filters the sources far away and apply uncertainties to the
        relevant ones. Notice that sources are automatically split.

        :returns:
            a list with the number of sources for each source model
        """
        logs.LOG.progress("initializing sources")
        self.source_model_lt = logictree.SourceModelLogicTree.from_hc(self.hc)
        sm_paths = distinct(self.source_model_lt)
        nrml_to_hazardlib = source.NrmlHazardlibConverter(
            self.hc.investigation_time,
            self.hc.rupture_mesh_spacing,
            self.hc.width_of_mfd_bin,
            self.hc.area_source_discretization,
        )
        # define an ordered dictionary trt_model_id -> SourceCollector
        self.source_collector = collections.OrderedDict()
        for i, (sm, weight, smpath) in enumerate(sm_paths):
            fname = os.path.join(self.hc.base_path, sm)
            apply_unc = self.source_model_lt.make_apply_uncertainties(smpath)
            source_collectors = source.parse_source_model(
                fname, nrml_to_hazardlib, apply_unc)
            trts = [sc.trt for sc in source_collectors]

            self.source_model_lt.tectonic_region_types.update(trts)
            lt_model = models.LtSourceModel.objects.create(
                hazard_calculation=self.hc, sm_lt_path=smpath, ordinal=i,
                sm_name=sm, weight=weight)

            # save TrtModels for each tectonic region type
            gsims_by_trt = lt_model.make_gsim_lt(trts).values
            for sc in source_collectors:
                # NB: the source_collectors are ordered by number of sources
                # and lexicographically, so the models are in the right order
                trt_model_id = models.TrtModel.objects.create(
                    lt_model=lt_model,
                    tectonic_region_type=sc.trt,
                    num_sources=len(sc.sources),
                    num_ruptures=sc.num_ruptures,
                    min_mag=sc.min_mag,
                    max_mag=sc.max_mag,
                    gsims=gsims_by_trt[sc.trt]).id
                self.source_collector[trt_model_id] = sc

    @EnginePerformanceMonitor.monitor
    def parse_risk_models(self):
        """
        If any risk model is given in the hazard calculation, the
        computation will be driven by risk data. In this case the
        locations will be extracted from the exposure file (if there
        is one) and the imt (and levels) will be extracted from the
        vulnerability model (if there is one)
        """
        hc = self.hc
        if hc.vulnerability_models:
            logs.LOG.progress("parsing risk models")

            hc.intensity_measure_types_and_levels = dict()
            hc.intensity_measure_types = list()

            for vf in hc.vulnerability_models:
                intensity_measure_types_and_levels = dict(
                    (record['IMT'], record['IML']) for record in
                    parsers.VulnerabilityModelParser(vf))

                for imt, levels in \
                        intensity_measure_types_and_levels.items():
                    if (imt in hc.intensity_measure_types_and_levels and
                        (set(hc.intensity_measure_types_and_levels[imt]) -
                         set(levels))):
                        logs.LOG.warning(
                            "The same IMT %s is associated with "
                            "different levels" % imt)
                    else:
                        hc.intensity_measure_types_and_levels[imt] = levels

                hc.intensity_measure_types.extend(
                    intensity_measure_types_and_levels)

            # remove possible duplicates
            if hc.intensity_measure_types is not None:
                hc.intensity_measure_types = list(set(
                    hc.intensity_measure_types))
            hc.save()
            logs.LOG.info("Got IMT and levels "
                          "from vulnerability models: %s - %s" % (
                              hc.intensity_measure_types_and_levels,
                              hc.intensity_measure_types))

        if 'fragility' in hc.inputs:
            hc.intensity_measure_types_and_levels = dict()
            hc.intensity_measure_types = list()

            parser = iter(parsers.FragilityModelParser(
                hc.inputs['fragility']))
            hc = self.hc

            fragility_format, _limit_states = parser.next()

            if (fragility_format == "continuous" and
                    hc.calculation_mode != "scenario"):
                raise NotImplementedError(
                    "Getting IMT and levels from "
                    "a continuous fragility model is not yet supported")

            hc.intensity_measure_types_and_levels = dict(
                (iml['IMT'], iml['imls'])
                for _taxonomy, iml, _params, _no_damage_limit in parser)
            hc.intensity_measure_types.extend(
                hc.intensity_measure_types_and_levels)
            hc.save()

        if 'exposure' in hc.inputs:
            with logs.tracing('storing exposure'):
                exposure.ExposureDBWriter(
                    self.job).serialize(
                    parsers.ExposureModelParser(hc.inputs['exposure']))

    @EnginePerformanceMonitor.monitor
    def initialize_site_model(self):
        """
        Populate the hazard site table.

        If a site model is specified in the calculation configuration,
        parse it and load it into the `hzrdi.site_model` table.
        """
        logs.LOG.progress("initializing sites")
        self.hc.points_to_compute(save_sites=True)

        site_model_inp = self.hc.site_model
        if site_model_inp:
            store_site_model(self.job, site_model_inp)

    def initialize_realizations(self):
        """
        Create records for the `hzrdr.lt_realization`.

        This function works either in random sampling mode (when lt_realization
        models get the random seed value) or in enumeration mode (when weight
        values are populated). In both cases we record the logic tree paths
        for both trees in the `lt_realization` record, as well as ordinal
        number of the realization (zero-based).
        """
        logs.LOG.progress("initializing realizations")
        for idx, (sm, weight, sm_lt_path) in enumerate(self.source_model_lt):
            lt_model = models.LtSourceModel.objects.get(
                hazard_calculation=self.hc, sm_lt_path=sm_lt_path)
            lt = iter(lt_model.make_gsim_lt(seed=self.hc.random_seed + idx))
            if self.hc.number_of_logic_tree_samples:  # sampling
                rlzs = [lt.next()]  # pick one gsim realization
            else:  # full enumeration
                rlzs = list(lt)  # pick all gsim realizations
            logs.LOG.info('Creating %d GMPE realization(s) for model %s, %s',
                          len(rlzs), lt_model.sm_name, lt_model.sm_lt_path)
            self._initialize_realizations(idx, lt_model, rlzs)

    @transaction.commit_on_success(using='job_init')
    def _initialize_realizations(self, idx, lt_model, realizations):
        # create the realizations for the given lt source model
        trt_models = lt_model.trtmodel_set.filter(num_ruptures__gt=0)
        if not trt_models:
            return
        rlz_ordinal = idx * len(realizations)
        for gsim_by_trt, weight, lt_path in realizations:
            if lt_model.weight is not None and weight is not None:
                weight = lt_model.weight * weight
            else:
                weight = None
            rlz = models.LtRealization.objects.create(
                lt_model=lt_model, gsim_lt_path=lt_path,
                weight=weight, ordinal=rlz_ordinal)
            rlz_ordinal += 1
            for trt_model in trt_models:
                # populate the association table rlz <-> trt_model
                models.AssocLtRlzTrtModel.objects.create(
                    rlz=rlz, trt_model=trt_model,
                    gsim=gsim_by_trt[trt_model.tectonic_region_type])

    def _get_outputs_for_export(self):
        """
        Util function for getting :class:`openquake.engine.db.models.Output`
        objects to be exported.

        Gathers all outputs for the job, but filters out `hazard_curve_multi`
        outputs if this option was turned off in the calculation profile.
        """
        outputs = export_core.get_outputs(self.job.id)
        if not self.hc.export_multi_curves:
            outputs = outputs.exclude(output_type='hazard_curve_multi')
        return outputs

    def _do_export(self, output_id, export_dir, export_type):
        """
        Hazard-specific implementation of
        :meth:`openquake.engine.calculators.base.Calculator._do_export`.

        Calls the hazard exporter.
        """
        return hazard_export.export(output_id, export_dir, export_type)

    # this could be parallelized in the future, however in all the cases
    # I have seen until now, the serialized approach is fast enough (MS)
    @EnginePerformanceMonitor.monitor
    def save_hazard_curves(self):
        """
        Post-execution actions. At the moment, all we do is finalize the hazard
        curve results.
        """
        imtls = self.hc.intensity_measure_types_and_levels
        points = self.hc.points_to_compute()

        for rlz in self._get_realizations():
<<<<<<< HEAD
            # create a new `HazardCurve` 'container' record for each
            # realization (virtual container for multiple imts)
            haz_curve_container = models.HazardCurve.objects.create(
                output=models.Output.objects.create_output(
                    self.job, "hc-multi-imt-rlz-%s" % rlz.id,
                    "hazard_curve_multi"),
                lt_realization=rlz,
                investigation_time=self.hc.investigation_time)

            with self.monitor('building curves per realization'):
                curves_by_imt = haz_curve_container.build_data(self.curves)
=======
            # create a multi-imt curve
            multicurve = models.Output.objects.create_output(
                self.job, "hc-multi-imt-rlz-%s" % rlz.id,
                "hazard_curve_multi")
            models.HazardCurve.objects.create(
                output=multicurve, lt_realization=rlz,
                investigation_time=self.hc.investigation_time)

            with self.monitor('building curves per realization'):
                curves_by_imt = models.build_curves(rlz, self.curves)
>>>>>>> 185cb45c

            # create a new `HazardCurve` 'container' record for each
            # realization for each intensity measure type
            for imt, curves in zip(sorted(imtls), curves_by_imt):
                hc_im_type, sa_period, sa_damping = from_string(imt)

                # save output
                hco = models.Output.objects.create(
                    oq_job=self.job,
                    display_name="Hazard Curve rlz-%s-%s" % (rlz.id, imt),
                    output_type='hazard_curve',
                )

                # save hazard_curve
                haz_curve = models.HazardCurve.objects.create(
                    output=hco,
                    lt_realization=rlz,
                    investigation_time=self.hc.investigation_time,
                    imt=hc_im_type,
                    imls=imtls[imt],
                    sa_period=sa_period,
                    sa_damping=sa_damping,
                )

                # save hazard_curve_data
                logs.LOG.info('saving %d hazard curves for %s, imt=%s',
                              len(points), hco, imt)
                writer.CacheInserter.saveall([models.HazardCurveData(
                    hazard_curve=haz_curve,
                    poes=list(poes),
                    location='POINT(%s %s)' % (p.longitude, p.latitude),
                    weight=rlz.weight)
                    for p, poes in zip(points, curves)])

        self.curves = {}  # save memory for the post-processing phase

    @EnginePerformanceMonitor.monitor
    def do_aggregate_post_proc(self):
        """
        Grab hazard data for all realizations and sites from the database and
        compute mean and/or quantile aggregates (depending on which options are
        enabled in the calculation).

        Post-processing results will be stored directly into the database.
        """
        del self.source_collector  # save memory

        num_rlzs = models.LtRealization.objects.filter(
            lt_model__hazard_calculation=self.hc).count()

        num_site_blocks_per_incr = int(CURVE_CACHE_SIZE) / int(num_rlzs)
        if num_site_blocks_per_incr == 0:
            # This means we have `num_rlzs` >= `CURVE_CACHE_SIZE`.
            # The minimum number of sites should be 1.
            num_site_blocks_per_incr = 1
        slice_incr = num_site_blocks_per_incr * num_rlzs  # unit: num records

        if self.hc.mean_hazard_curves:
            # create a new `HazardCurve` 'container' record for mean
            # curves (virtual container for multiple imts)
            models.HazardCurve.objects.create(
                output=models.Output.objects.create_output(
                    self.job, "mean-curves-multi-imt",
                    "hazard_curve_multi"),
                statistics="mean",
                imt=None,
                investigation_time=self.hc.investigation_time)

        if self.hc.quantile_hazard_curves:
            for quantile in self.hc.quantile_hazard_curves:
                # create a new `HazardCurve` 'container' record for quantile
                # curves (virtual container for multiple imts)
                models.HazardCurve.objects.create(
                    output=models.Output.objects.create_output(
                        self.job, 'quantile(%s)-curves' % quantile,
                        "hazard_curve_multi"),
                    statistics="quantile",
                    imt=None,
                    quantile=quantile,
                    investigation_time=self.hc.investigation_time)

        for imt, imls in self.hc.intensity_measure_types_and_levels.items():
            im_type, sa_period, sa_damping = from_string(imt)

            # prepare `output` and `hazard_curve` containers in the DB:
            container_ids = dict()
            if self.hc.mean_hazard_curves:
                mean_output = models.Output.objects.create_output(
                    job=self.job,
                    display_name='Mean Hazard Curves %s' % imt,
                    output_type='hazard_curve'
                )
                mean_hc = models.HazardCurve.objects.create(
                    output=mean_output,
                    investigation_time=self.hc.investigation_time,
                    imt=im_type,
                    imls=imls,
                    sa_period=sa_period,
                    sa_damping=sa_damping,
                    statistics='mean'
                )
                container_ids['mean'] = mean_hc.id

            if self.hc.quantile_hazard_curves:
                for quantile in self.hc.quantile_hazard_curves:
                    q_output = models.Output.objects.create_output(
                        job=self.job,
                        display_name=(
                            '%s quantile Hazard Curves %s' % (quantile, imt)
                        ),
                        output_type='hazard_curve'
                    )
                    q_hc = models.HazardCurve.objects.create(
                        output=q_output,
                        investigation_time=self.hc.investigation_time,
                        imt=im_type,
                        imls=imls,
                        sa_period=sa_period,
                        sa_damping=sa_damping,
                        statistics='quantile',
                        quantile=quantile
                    )
                    container_ids['q%s' % quantile] = q_hc.id

            all_curves_for_imt = models.order_by_location(
                models.HazardCurveData.objects.all_curves_for_imt(
                    self.job.id, im_type, sa_period, sa_damping))

            with transaction.commit_on_success(using='job_init'):
                inserter = writer.CacheInserter(
                    models.HazardCurveData, CURVE_CACHE_SIZE)

                for chunk in models.queryset_iter(all_curves_for_imt,
                                                  slice_incr):
                    # slice each chunk by `num_rlzs` into `site_chunk`
                    # and compute the aggregate
                    for site_chunk in block_splitter(chunk, num_rlzs):
                        site = site_chunk[0].location
                        curves_poes = [x.poes for x in site_chunk]
                        curves_weights = [x.weight for x in site_chunk]

                        # do means and quantiles
                        # quantiles first:
                        if self.hc.quantile_hazard_curves:
                            for quantile in self.hc.quantile_hazard_curves:
                                if self.hc.number_of_logic_tree_samples == 0:
                                    # explicitly weighted quantiles
                                    q_curve = weighted_quantile_curve(
                                        curves_poes, curves_weights, quantile
                                    )
                                else:
                                    # implicitly weighted quantiles
                                    q_curve = quantile_curve(
                                        curves_poes, quantile
                                    )
                                inserter.add(
                                    models.HazardCurveData(
                                        hazard_curve_id=(
                                            container_ids['q%s' % quantile]),
                                        poes=q_curve.tolist(),
                                        location=site.wkt)
                                )

                        # then means
                        if self.hc.mean_hazard_curves:
                            m_curve = mean_curve(
                                curves_poes, weights=curves_weights
                            )
                            inserter.add(
                                models.HazardCurveData(
                                    hazard_curve_id=container_ids['mean'],
                                    poes=m_curve.tolist(),
                                    location=site.wkt)
                            )
                inserter.flush()<|MERGE_RESOLUTION|>--- conflicted
+++ resolved
@@ -24,10 +24,6 @@
 
 import numpy
 
-<<<<<<< HEAD
-=======
-from openquake.hazardlib import correlation
->>>>>>> 185cb45c
 from openquake.hazardlib.imt import from_string
 
 # FIXME: one must import the engine before django to set DJANGO_SETTINGS_MODULE
@@ -64,8 +60,6 @@
 DILATION_ONE_METER = 1e-5
 
 
-<<<<<<< HEAD
-=======
 def _normalize(prob, zero):
     # make sure that the elements of prob are matrices with n_levels elements,
     # possibly all zeros; zero is a matrix of n_sites * n_levels zeros
@@ -73,20 +67,6 @@
         [zero[0] if all_equal(p, 0) else p for p in prob], dtype=float)
 
 
-def make_gsim_lt(hc, trts):
-    """
-    Helper to instantiate a GsimLogicTree object from the logic tree file.
-
-    :param hc: `openquake.engine.db.models.HazardCalculation` instance
-    :param trts: list of tectonic region type strings
-    """
-    fname = os.path.join(hc.base_path, hc.inputs['gsim_logic_tree'])
-    return logictree.GsimLogicTree(
-        fname, 'applyToTectonicRegionType', trts,
-        hc.number_of_logic_tree_samples, hc.random_seed)
-
-
->>>>>>> 185cb45c
 def store_site_model(job, site_model_source):
     """Invoke site model parser and save the site-specified parameter data to
     the database.
@@ -115,18 +95,6 @@
     :param value: a numeric value
     :returns: a boolean
     """
-    if isinstance(obj, numpy.ndarray):
-        return (obj == value).all()
-    else:
-        return obj == value
-
-
-def all_equal(obj, value):
-    """
-    :param obj: a numpy array or something else
-    :param value: a numeric value
-    :returns: a boolean
-    """
     eq = (obj == value)
     if isinstance(eq, numpy.ndarray):
         return eq.all()
@@ -142,7 +110,6 @@
 
     def __init__(self, job):
         super(BaseHazardCalculator, self).__init__(job)
-<<<<<<< HEAD
 
         # two crucial parameters from openquake.cfg
         self.source_max_weight = int(
@@ -158,12 +125,6 @@
         self.num_ruptures = collections.defaultdict(int)
         # now a dictionary (trt_model_id, gsim) -> poes
         self.curves = {}
-=======
-        self.source_max_weight = int(config.get('hazard', 'source_max_weight'))
-        self.rupt_collectors = []
-        self.num_ruptures = collections.defaultdict(float)
-        self.curves = {}  # {trt_model_id, gsim: curves_by_imt}
->>>>>>> 185cb45c
 
     @property
     def hc(self):
@@ -253,15 +214,6 @@
         """
         curves_by_gsim, trt_model_id, bbs = result
         for gsim, probs in curves_by_gsim:
-<<<<<<< HEAD
-            # probabilities of no exceedence per IMT
-            pnes = numpy.array(
-                [1 - (zero if all_equal(prob, 0) else prob)
-                 for prob, zero in itertools.izip(probs, self.zero)])
-            # TODO: add a test like Yufang computation testing the broadcast
-            acc[trt_model_id, gsim] = 1 - (
-                1 - acc.get((trt_model_id, gsim), self.zero)) * pnes
-=======
             pnes = []
             for prob, zero in itertools.izip(probs, self.zeros):
                 pnes.append(1 - _normalize(prob, zero))
@@ -270,7 +222,6 @@
 
             # TODO: add a test like Yufang computation testing the broadcast
             acc[trt_model_id, gsim] = 1 - pnes1 * pnes2
->>>>>>> 185cb45c
 
         if self.hc.poes_disagg:
             for bb in bbs:
@@ -300,18 +251,12 @@
             n_levels = sum(len(lvls) for lvls in self.imtls.itervalues()
                            ) / float(len(self.imtls))
             n_sites = len(self.hc.site_collection)
-<<<<<<< HEAD
-            self.zero = numpy.array(
-                [numpy.zeros((n_sites, len(self.imtls[imt])))
-                 for imt in sorted(self.imtls)])
-=======
             self.zeros = numpy.array(
                 [numpy.zeros((n_sites, len(self.imtls[imt])))
                  for imt in sorted(self.imtls)])
             self.ones = [numpy.zeros(len(self.imtls[imt]), dtype=float)
                          for imt in sorted(self.imtls)]
 
->>>>>>> 185cb45c
             total = len(self.imtls) * n_levels * n_sites
             logs.LOG.info('%d IMT(s), %d level(s) and %d sites, total %d',
                           len(self.imtls), n_levels, n_sites, total)
@@ -539,19 +484,6 @@
         points = self.hc.points_to_compute()
 
         for rlz in self._get_realizations():
-<<<<<<< HEAD
-            # create a new `HazardCurve` 'container' record for each
-            # realization (virtual container for multiple imts)
-            haz_curve_container = models.HazardCurve.objects.create(
-                output=models.Output.objects.create_output(
-                    self.job, "hc-multi-imt-rlz-%s" % rlz.id,
-                    "hazard_curve_multi"),
-                lt_realization=rlz,
-                investigation_time=self.hc.investigation_time)
-
-            with self.monitor('building curves per realization'):
-                curves_by_imt = haz_curve_container.build_data(self.curves)
-=======
             # create a multi-imt curve
             multicurve = models.Output.objects.create_output(
                 self.job, "hc-multi-imt-rlz-%s" % rlz.id,
@@ -562,7 +494,6 @@
 
             with self.monitor('building curves per realization'):
                 curves_by_imt = models.build_curves(rlz, self.curves)
->>>>>>> 185cb45c
 
             # create a new `HazardCurve` 'container' record for each
             # realization for each intensity measure type
