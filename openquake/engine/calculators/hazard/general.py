# -*- coding: utf-8 -*-
# vim: tabstop=4 shiftwidth=4 softtabstop=4

# Copyright (c) 2010-2014, GEM Foundation.
#
# OpenQuake is free software: you can redistribute it and/or modify it
# under the terms of the GNU Affero General Public License as published
# by the Free Software Foundation, either version 3 of the License, or
# (at your option) any later version.
#
# OpenQuake is distributed in the hope that it will be useful,
# but WITHOUT ANY WARRANTY; without even the implied warranty of
# MERCHANTABILITY or FITNESS FOR A PARTICULAR PURPOSE.  See the
# GNU General Public License for more details.
#
# You should have received a copy of the GNU Affero General Public License
# along with OpenQuake.  If not, see <http://www.gnu.org/licenses/>.

"""Common code for the hazard calculators."""

import itertools
import collections
from operator import attrgetter

from django.contrib.gis.geos.point import Point

import numpy

from openquake.hazardlib.imt import from_string

# FIXME: one must import the engine before django to set DJANGO_SETTINGS_MODULE
from openquake.engine.db import models
from django.db import transaction

from openquake.baselib import general
from openquake.commonlib import readinput, risk_parsers
from openquake.commonlib.readinput import (
    get_site_collection, get_site_model)

from openquake.engine.input import exposure
from openquake.engine import logs
from openquake.engine import writer
from openquake.engine.calculators import base
from openquake.engine.calculators.post_processing import mean_curve
from openquake.engine.calculators.post_processing import quantile_curve
from openquake.engine.calculators.post_processing import (
    weighted_quantile_curve
)
from openquake.engine.calculators.hazard.post_processing import (
    hazard_curves_to_hazard_map, do_uhs_post_proc)

from openquake.engine.performance import EnginePerformanceMonitor
from openquake.engine.utils import tasks

QUANTILE_PARAM_NAME = "QUANTILE_LEVELS"
POES_PARAM_NAME = "POES"

# Dilation in decimal degrees (http://en.wikipedia.org/wiki/Decimal_degrees)
# 1e-5 represents the approximate distance of one meter at the equator.
DILATION_ONE_METER = 1E-5

# the following is arbitrary, set by Michele Simionato, it is used
# to decide when to parallelize the filtering
LOTS_OF_SITES = 1000


class InputWeightLimit(Exception):
    pass


class OutputWeightLimit(Exception):
    pass


def all_equal(obj, value):
    """
    :param obj: a numpy array or something else
    :param value: a numeric value
    :returns: a boolean
    """
    eq = (obj == value)
    if isinstance(eq, numpy.ndarray):
        return eq.all()
    else:
        return eq


class SiteModelParams(object):
    """
    Wrapper around the SiteModel table with a method .get_closest

    :param job:
        a :class:`openquake.engine.db.models.OqJob` instance
    :param site_model_objects:
        an iterable over objects with attributes
        vs30, measured, z1pt0, z2pt5, lon, lat
    """
    def __init__(self, job, site_model_objects):
        self.job = job
        data = [models.SiteModel(
                vs30=obj.vs30,
                vs30_type='measured' if obj.measured else 'inferred',
                z1pt0=obj.z1pt0,
                z2pt5=obj.z2pt5,
                location=Point(obj.lon, obj.lat),
                job_id=job.id)
                for obj in site_model_objects]
        writer.CacheInserter.saveall(data)

    def get_closest(self, lon, lat):
        """
        :param lon: a given longitude
        :param lat: a given latitude
        :returns:
           the SiteMode record closest to the given longitude and latitude
        """
        query = """\
        SELECT s.*, min(ST_Distance_Sphere(
                        location, 'SRID=4326; POINT(%s %s)')) AS min_dist
        FROM hzrdi.site_model AS s
        WHERE job_id = %d GROUP BY id
        ORDER BY min_dist LIMIT 1;""" % (lon, lat, self.job.id)
        [sm] = models.SiteModel.objects.raw(query)
        return sm


class BaseHazardCalculator(base.Calculator):
    """
    Abstract base class for hazard calculators. Contains a bunch of common
    functionality, like initialization procedures.
    """

    tilepath = ()  # set only by the tiling calculator

    def __init__(self, job):
        super(BaseHazardCalculator, self).__init__(job)
        # a dictionary trt_model_id -> num_ruptures
        self.num_ruptures = collections.defaultdict(int)
        # now a dictionary (trt_model_id, gsim) -> poes
        self.acc = general.AccumDict()
        self.mean_hazard_curves = getattr(
            self.oqparam, 'mean_hazard_curves', None)
        self.quantile_hazard_curves = getattr(
            self.oqparam, 'quantile_hazard_curves', ())
        self._hazard_curves = []
        self._realizations = []

    @EnginePerformanceMonitor.monitor
    def execute(self):
        """
        Run the `.core_calc_task` in parallel, by using the apply_reduce
        distribution, but it can be overridden in subclasses.
        """
        self.acc = tasks.apply_reduce(
            self.core_calc_task,
            (self.job.id, list(self.composite_model.sources),
             self.site_collection),
            agg=self.agg_curves, acc=self.acc,
            concurrent_tasks=self.concurrent_tasks,
            weight=attrgetter('weight'), key=attrgetter('trt_model_id'))

    @EnginePerformanceMonitor.monitor
    def agg_curves(self, acc, result):
        """
        This is used to incrementally update hazard curve results by combining
        an initial value with some new results. (Each set of new results is
        computed over only a subset of seismic sources defined in the
        calculation model.)

        :param acc:
            A dictionary of curves
        :param result:
            A dictionary `{trt_model_id: (curves_by_gsim, bbs)}`.
            `curves_by_gsim` is a list of pairs `(gsim, curves_by_imt)`
            where `curves_by_imt` is a list of 2-D numpy arrays
            representing the new results which need to be combined
            with the current value. These should be the same shape as
            `acc[tr_model_id, gsim][j]` where `gsim` is the GSIM
            name and `j` is the IMT ordinal.
        """
        for trt_model_id, (curves_by_gsim, bbs) in result.iteritems():
            for gsim, probs in curves_by_gsim:
                pnes = []
                for prob, zero in itertools.izip(probs, self.zeros):
                    pnes.append(1 - (zero if all_equal(prob, 0) else prob))
                pnes1 = numpy.array(pnes)
                pnes2 = 1 - acc.get((trt_model_id, gsim), self.zeros)
                acc[trt_model_id, gsim] = 1 - pnes1 * pnes2

            if getattr(self.oqparam, 'poes_disagg', None):
                for bb in bbs:
                    self.bb_dict[bb.lt_model_id, bb.site_id].update_bb(bb)

        return acc

    def pre_execute(self):
        """
        Initialize risk models, site model and sources
        """
        # if you don't use an explicit transaction, errors will be masked
        # the problem is that Django by default performs implicit transactions
        # without rollback, see
        # https://docs.djangoproject.com/en/1.3/topics/db/transactions/
        with transaction.commit_on_success(using='job_init'):
            self.parse_risk_model()
        with transaction.commit_on_success(using='job_init'):
            self.initialize_site_collection()
        with transaction.commit_on_success(using='job_init'):
            self.initialize_sources()
<<<<<<< HEAD
        info = self.info
=======
        info = readinput.get_job_info(
            self.oqparam, self.composite_model, self.site_collection)
>>>>>>> 12275f7c
        with transaction.commit_on_success(using='job_init'):
            models.JobInfo.objects.create(
                oq_job=self.job,
                num_sites=info['n_sites'],
                num_realizations=info['max_realizations'],
                num_imts=info['n_imts'],
                num_levels=info['n_levels'],
                input_weight=info['input_weight'],
                output_weight=info['output_weight'])
        self.check_limits(info['input_weight'], info['output_weight'])
        self.init_zeros_ones()
        return info['input_weight'], info['output_weight']

    def init_zeros_ones(self):
        imtls = self.oqparam.imtls
        if None in imtls.values():  # no levels, cannot compute curves
            return
        n_sites = len(self.site_collection)
        self.zeros = numpy.array(
            [numpy.zeros((n_sites, len(imtls[imt])))
             for imt in sorted(imtls)])
        self.ones = [numpy.zeros(len(imtls[imt]), dtype=float)
                     for imt in sorted(imtls)]

    def check_limits(self, input_weight, output_weight):
        """
        Compute the total weight of the source model and the expected
        output size and compare them with the parameters max_input_weight
        and max_output_weight in openquake.cfg; if the parameters are set
        """
        if (self.max_input_weight and
                input_weight > self.max_input_weight):
            raise InputWeightLimit(
                'A limit of %d on the maximum source model weight was set. '
                'The weight of your model is %d. Please reduce your model '
                'or raise the parameter max_input_weight in openquake.cfg'
                % (self.max_input_weight, input_weight))
        elif self.max_output_weight and output_weight > self.max_output_weight:
            raise OutputWeightLimit(
                'A limit of %d on the maximum output weight was set. '
                'The weight of your output is %d. Please reduce the number '
                'of sites, the number of IMTs, the number of realizations '
                'or the number of stochastic event sets; otherwise, '
                'raise the parameter max_output_weight in openquake.cfg'
                % (self.max_input_weight, input_weight))

    def post_execute(self):
        """Inizialize realizations"""
        self.initialize_realizations()
        # must be called after the realizations are known
        self.save_hazard_curves()

    @EnginePerformanceMonitor.monitor
    def initialize_sources(self):
        """
        Parse source models, apply uncertainties and validate source logic
        trees. Save in the database LtSourceModel and TrtModel objects.
        Store the calculation information in self.info.
        """
        logs.LOG.progress("initializing sources")
        self.composite_model = readinput.get_composite_source_model(
<<<<<<< HEAD
            self.hc, self.site_collection, self.parallel_filtering)
=======
            self.oqparam, self.site_collection)
>>>>>>> 12275f7c
        for sm in self.composite_model:
            # create an LtSourceModel for each distinct source model
            lt_model = models.LtSourceModel.objects.create(
                hazard_calculation=self.job,
                sm_lt_path=self.tilepath + sm.path,
                ordinal=sm.ordinal, sm_name=sm.name, weight=sm.weight)

            # save TrtModels for each tectonic region type
            # and stored the db ID in the in-memory models
            for trt_mod in sm.trt_models:
                trt_mod.id = models.TrtModel.objects.create(
                    lt_model=lt_model,
                    tectonic_region_type=trt_mod.trt,
                    num_sources=len(trt_mod),
                    num_ruptures=trt_mod.num_ruptures,
                    min_mag=trt_mod.min_mag,
                    max_mag=trt_mod.max_mag,
                    gsims=trt_mod.gsims).id

        # compute the calculation weights
        self.info = readinput.get_job_info(
            self.hc, self.composite_model, self.site_collection)

    @EnginePerformanceMonitor.monitor
    def parse_risk_model(self):
        """
        If any risk model is given in the hazard calculation, the
        computation will be driven by risk data. In this case the
        locations will be extracted from the exposure file (if there
        is one) and the imt (and levels) will be extracted from the
        vulnerability model (if there is one)
        """
        oqparam = self.job.get_oqparam()
        if 'exposure' in oqparam.inputs:
            with logs.tracing('storing exposure'):
                exposure.ExposureDBWriter(
                    self.job).serialize(
                    risk_parsers.ExposureModelParser(
                        oqparam.inputs['exposure']))
        models.Imt.save_new(map(from_string, oqparam.imtls))

    @EnginePerformanceMonitor.monitor
    def initialize_site_collection(self):
        """
        Populate the hazard site table and create a sitecollection attribute.
        """
        logs.LOG.progress("initializing sites")
        points, site_ids = self.job.save_hazard_sites()
        if not site_ids:
            raise RuntimeError('No sites were imported!')

        logs.LOG.progress("initializing site collection")
        oqparam = self.job.get_oqparam()
        if 'site_model' in oqparam.inputs:
            sm_params = SiteModelParams(
                self.job, get_site_model(oqparam))
        else:
            sm_params = None
        self.site_collection = get_site_collection(
            oqparam, points, site_ids, sm_params)
        self.parallel_filtering = len(self.site_collection) > LOTS_OF_SITES

    def initialize_realizations(self):
        """
        Create records for the `hzrdr.lt_realization`.

        This function works either in random sampling mode (when lt_realization
        models get the random seed value) or in enumeration mode (when weight
        values are populated). In both cases we record the logic tree paths
        for both trees in the `lt_realization` record, as well as ordinal
        number of the realization (zero-based).
        """
        logs.LOG.progress("initializing realizations")
        cm = self.composite_model
        self._realizations = []
        # update the attribute num_ruptures, to discard fake realizations
        for trt_model in cm.trt_models:
            trt_model.num_ruptures = models.TrtModel.objects.get(
                pk=trt_model.id).num_ruptures
        cm.reduce_trt_models()

        rlzs_assoc = cm.get_rlzs_assoc()
        gsims_by_trt_id = rlzs_assoc.get_gsims_by_trt_id()
        for rlz, gsim_by_trt in zip(
                rlzs_assoc.realizations, rlzs_assoc.gsim_by_trt):
            lt_model = models.LtSourceModel.objects.get(
                hazard_calculation=self.job,
                sm_lt_path=self.tilepath + rlz.sm_lt_path)
            trt_models = lt_model.trtmodel_set.filter(num_ruptures__gt=0)
            lt_rlz = models.LtRealization.objects.create(
                lt_model=lt_model, gsim_lt_path=rlz.gsim_lt_path,
                weight=rlz.weight, ordinal=rlz.ordinal)
            self._realizations.append(lt_rlz)
            for trt_model in trt_models:
                trt = trt_model.tectonic_region_type
                # populate the association table rlz <-> trt_model
                models.AssocLtRlzTrtModel.objects.create(
                    rlz=lt_rlz, trt_model=trt_model, gsim=gsim_by_trt[trt])
                trt_model.gsims = [gsim.__class__.__name__
                                   for gsim in gsims_by_trt_id[trt_model.id]]
                trt_model.save()

    # this could be parallelized in the future, however in all the cases
    # I have seen until now, the serialized approach is fast enough (MS)
    @EnginePerformanceMonitor.monitor
    def save_hazard_curves(self):
        """
        Post-execution actions. At the moment, all we do is finalize the hazard
        curve results.
        """
        if not self.acc:
            return
        imtls = self.oqparam.imtls
        points = models.HazardSite.objects.filter(
            hazard_calculation=self.job).order_by('id')
        sorted_imts = sorted(imtls)
        curves_by_imt = dict((imt, []) for imt in sorted_imts)
        individual_curves = self.job.get_param(
            'individual_curves', missing=True)
        for rlz in self._realizations:
            if individual_curves:
                # create a multi-imt curve
                multicurve = models.Output.objects.create_output(
                    self.job, "hc-multi-imt-rlz-%s" % rlz.id,
                    "hazard_curve_multi")
                models.HazardCurve.objects.create(
                    output=multicurve, lt_realization=rlz,
                    investigation_time=self.oqparam.investigation_time)

            with self.monitor('building curves per realization'):
                imt_curves = zip(
                    sorted_imts, models.build_curves(rlz, self.acc))
            for imt, curves in imt_curves:
                if individual_curves:
                    self.save_curves_for_rlz_imt(
                        rlz, imt, imtls[imt], points, curves)
                curves_by_imt[imt].append(curves)

        self.acc = {}  # save memory for the post-processing phase
        if self.mean_hazard_curves or self.quantile_hazard_curves:
            self.curves_by_imt = curves_by_imt

    def save_curves_for_rlz_imt(self, rlz, imt, imls, points, curves):
        """
        Save the curves corresponding to a given realization and IMT.

        :param rlz: a LtRealization instance
        :param imt: an IMT string
        :param imls: the intensity measure levels for the given IMT
        :param points: the points associated to the curves
        :param curves: the curves
        """
        # create a new `HazardCurve` 'container' record for each
        # realization for each intensity measure type
        hc_im_type, sa_period, sa_damping = from_string(imt)

        # save output
        hco = models.Output.objects.create(
            oq_job=self.job,
            display_name="Hazard Curve rlz-%s-%s" % (rlz.id, imt),
            output_type='hazard_curve',
        )

        # save hazard_curve
        haz_curve = models.HazardCurve.objects.create(
            output=hco,
            lt_realization=rlz,
            investigation_time=self.oqparam.investigation_time,
            imt=hc_im_type,
            imls=imls,
            sa_period=sa_period,
            sa_damping=sa_damping,
        )
        self._hazard_curves.append(haz_curve)

        # save hazard_curve_data
        logs.LOG.info('saving %d hazard curves for %s, imt=%s',
                      len(points), hco, imt)
        writer.CacheInserter.saveall([models.HazardCurveData(
            hazard_curve=haz_curve,
            poes=list(poes),
            location=p.location,
            weight=rlz.weight)
            for p, poes in zip(points, curves)])

    @EnginePerformanceMonitor.monitor
    def do_aggregate_post_proc(self):
        """
        Grab hazard data for all realizations and sites from the database and
        compute mean and/or quantile aggregates (depending on which options are
        enabled in the calculation).

        Post-processing results will be stored directly into the database.
        """
        weights = [rlz.weight for rlz in self._realizations]
        num_rlzs = len(weights)
        if not num_rlzs:
            logs.LOG.warn('No realizations for hazard_calculation_id=%d',
                          self.job.id)
            return
        elif num_rlzs == 1 and self.quantile_hazard_curves:
            logs.LOG.warn(
                'There is only one realization, the configuration parameter '
                'quantile_hazard_curves should not be set')
            return

        if self.oqparam.mean_hazard_curves:
            # create a new `HazardCurve` 'container' record for mean
            # curves (virtual container for multiple imts)
            models.HazardCurve.objects.create(
                output=models.Output.objects.create_output(
                    self.job, "mean-curves-multi-imt",
                    "hazard_curve_multi"),
                statistics="mean",
                imt=None,
                investigation_time=self.oqparam.investigation_time)

        for quantile in self.quantile_hazard_curves:
            # create a new `HazardCurve` 'container' record for quantile
            # curves (virtual container for multiple imts)
            models.HazardCurve.objects.create(
                output=models.Output.objects.create_output(
                    self.job, 'quantile(%s)-curves' % quantile,
                    "hazard_curve_multi"),
                statistics="quantile",
                imt=None,
                quantile=quantile,
                investigation_time=self.oqparam.investigation_time)

        for imt, imls in self.oqparam.imtls.items():
            im_type, sa_period, sa_damping = from_string(imt)

            # prepare `output` and `hazard_curve` containers in the DB:
            container_ids = dict()
            if self.oqparam.mean_hazard_curves:
                mean_output = self.job.get_or_create_output(
                    display_name='Mean Hazard Curves %s' % imt,
                    output_type='hazard_curve'
                )
                mean_hc = models.HazardCurve.objects.create(
                    output=mean_output,
                    investigation_time=self.oqparam.investigation_time,
                    imt=im_type,
                    imls=imls,
                    sa_period=sa_period,
                    sa_damping=sa_damping,
                    statistics='mean'
                )
                self._hazard_curves.append(mean_hc)
                container_ids['mean'] = mean_hc.id

            for quantile in self.quantile_hazard_curves:
                q_output = self.job.get_or_create_output(
                    display_name=(
                        '%s quantile Hazard Curves %s' % (quantile, imt)),
                    output_type='hazard_curve')
                q_hc = models.HazardCurve.objects.create(
                    output=q_output,
                    investigation_time=self.oqparam.investigation_time,
                    imt=im_type,
                    imls=imls,
                    sa_period=sa_period,
                    sa_damping=sa_damping,
                    statistics='quantile',
                    quantile=quantile
                )
                self._hazard_curves.append(q_hc)
                container_ids['q%s' % quantile] = q_hc.id

            # num_rlzs * num_sites * num_levels
            # NB: different IMTs can have different num_levels
            all_curves_for_imt = numpy.array(self.curves_by_imt[imt])
            del self.curves_by_imt[imt]  # save memory

            inserter = writer.CacheInserter(
                models.HazardCurveData, max_cache_size=10000)

            # curve_poes below is an array num_rlzs * num_levels
            for i, site in enumerate(self.site_collection):
                wkt = site.location.wkt2d
                curve_poes = numpy.array(
                    [c_by_rlz[i] for c_by_rlz in all_curves_for_imt])
                # do means and quantiles
                # quantiles first:
                for quantile in self.quantile_hazard_curves:
                    if self.oqparam.number_of_logic_tree_samples == 0:
                        # explicitly weighted quantiles
                        q_curve = weighted_quantile_curve(
                            curve_poes, weights, quantile)
                    else:
                        # implicitly weighted quantiles
                        q_curve = quantile_curve(
                            curve_poes, quantile)
                    inserter.add(
                        models.HazardCurveData(
                            hazard_curve_id=(
                                container_ids['q%s' % quantile]),
                            poes=q_curve.tolist(),
                            location=wkt)
                    )

                # then means
                if self.mean_hazard_curves:
                    m_curve = mean_curve(curve_poes, weights=weights)
                    inserter.add(
                        models.HazardCurveData(
                            hazard_curve_id=container_ids['mean'],
                            poes=m_curve.tolist(),
                            location=wkt)
                    )
            inserter.flush()

    def post_process(self):
        """
        Optionally generates aggregate curves, hazard maps and
        uniform_hazard_spectra.
        """
        # means/quantiles:
        if self.mean_hazard_curves or self.quantile_hazard_curves:
            self.do_aggregate_post_proc()

        # hazard maps:
        # required for computing UHS
        # if `hazard_maps` is false but `uniform_hazard_spectra` is true,
        # just don't export the maps
        if (getattr(self.oqparam, 'hazard_maps', None) or
                getattr(self.oqparam, 'uniform_hazard_spectra', None)):
            with self.monitor('generating hazard maps'):
                tasks.apply_reduce(
                    hazard_curves_to_hazard_map,
                    (self.job.id, self._hazard_curves, self.oqparam.poes))
        if getattr(self.oqparam, 'uniform_hazard_spectra', None):
            do_uhs_post_proc(self.job)<|MERGE_RESOLUTION|>--- conflicted
+++ resolved
@@ -207,12 +207,7 @@
             self.initialize_site_collection()
         with transaction.commit_on_success(using='job_init'):
             self.initialize_sources()
-<<<<<<< HEAD
         info = self.info
-=======
-        info = readinput.get_job_info(
-            self.oqparam, self.composite_model, self.site_collection)
->>>>>>> 12275f7c
         with transaction.commit_on_success(using='job_init'):
             models.JobInfo.objects.create(
                 oq_job=self.job,
@@ -274,11 +269,7 @@
         """
         logs.LOG.progress("initializing sources")
         self.composite_model = readinput.get_composite_source_model(
-<<<<<<< HEAD
-            self.hc, self.site_collection, self.parallel_filtering)
-=======
-            self.oqparam, self.site_collection)
->>>>>>> 12275f7c
+            self.oqparam, self.site_collection, self.parallel_filtering)
         for sm in self.composite_model:
             # create an LtSourceModel for each distinct source model
             lt_model = models.LtSourceModel.objects.create(
@@ -300,7 +291,7 @@
 
         # compute the calculation weights
         self.info = readinput.get_job_info(
-            self.hc, self.composite_model, self.site_collection)
+            self.oqparam, self.composite_model, self.site_collection)
 
     @EnginePerformanceMonitor.monitor
     def parse_risk_model(self):
