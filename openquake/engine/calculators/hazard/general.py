# -*- coding: utf-8 -*-
# vim: tabstop=4 shiftwidth=4 softtabstop=4

# Copyright (c) 2010-2014, GEM Foundation.
#
# OpenQuake is free software: you can redistribute it and/or modify it
# under the terms of the GNU Affero General Public License as published
# by the Free Software Foundation, either version 3 of the License, or
# (at your option) any later version.
#
# OpenQuake is distributed in the hope that it will be useful,
# but WITHOUT ANY WARRANTY; without even the implied warranty of
# MERCHANTABILITY or FITNESS FOR A PARTICULAR PURPOSE.  See the
# GNU General Public License for more details.
#
# You should have received a copy of the GNU Affero General Public License
# along with OpenQuake.  If not, see <http://www.gnu.org/licenses/>.

"""Common code for the hazard calculators."""

import os
import itertools
import collections

<<<<<<< HEAD
=======
import numpy

>>>>>>> 2bb9334d
from openquake.hazardlib.imt import from_string

# FIXME: one must import the engine before django to set DJANGO_SETTINGS_MODULE
from openquake.engine.db import models
from django.db import transaction

from openquake.nrmllib import parsers as nrml_parsers
from openquake.nrmllib.risk import parsers

from openquake.commonlib import logictree, source
from openquake.commonlib.general import block_splitter, distinct

from openquake.engine.input import exposure
from openquake.engine import logs
from openquake.engine import writer
from openquake.engine.calculators import base
from openquake.engine.calculators.post_processing import mean_curve
from openquake.engine.calculators.post_processing import quantile_curve
from openquake.engine.calculators.post_processing import (
    weighted_quantile_curve
)
from openquake.engine.export import core as export_core
from openquake.engine.export import hazard as hazard_export
from openquake.engine.utils import config
from openquake.engine.performance import EnginePerformanceMonitor

#: Maximum number of hazard curves to cache, for selects or inserts
CURVE_CACHE_SIZE = 100000

QUANTILE_PARAM_NAME = "QUANTILE_LEVELS"
POES_PARAM_NAME = "POES"
# Dilation in decimal degrees (http://en.wikipedia.org/wiki/Decimal_degrees)
# 1e-5 represents the approximate distance of one meter at the equator.
DILATION_ONE_METER = 1e-5


def store_site_model(job, site_model_source):
    """Invoke site model parser and save the site-specified parameter data to
    the database.

    :param job:
        The job that is loading this site_model_source
    :param site_model_source:
        Filename or file-like object containing the site model XML data.
    :returns:
        `list` of ids of the newly-inserted `hzrdi.site_model` records.
    """
    parser = nrml_parsers.SiteModelParser(site_model_source)
    data = [models.SiteModel(vs30=node.vs30,
                             vs30_type=node.vs30_type,
                             z1pt0=node.z1pt0,
                             z2pt5=node.z2pt5,
                             location=node.wkt,
                             job_id=job.id)
            for node in parser.parse()]
    return writer.CacheInserter.saveall(data)


<<<<<<< HEAD
=======
def all_equal(obj, value):
    """
    :param obj: a numpy array or something else
    :param value: a numeric value
    :returns: a boolean
    """
    if isinstance(obj, numpy.ndarray):
        return (obj == value).all()
    else:
        return obj == value


>>>>>>> 2bb9334d
class BaseHazardCalculator(base.Calculator):
    """
    Abstract base class for hazard calculators. Contains a bunch of common
    functionality, like initialization procedures.
    """

    def __init__(self, job):
        super(BaseHazardCalculator, self).__init__(job)
<<<<<<< HEAD
        self.source_max_weight = int(config.get('hazard', 'source_max_weight'))
        self.rupt_collector = {}  # (trt_model_id, task_no) -> rupture_data
        self.num_ruptures = collections.defaultdict(float)
        self.site_ruptures = collections.defaultdict(set)
=======

        # two crucial parameters from openquake.cfg
        self.source_max_weight = int(
            config.get('hazard', 'source_max_weight'))
        self.rupture_block_size = int(
            config.get('hazard', 'rupture_block_size'))

        # a dictionary trt_model_id -> rupture_data
        self.rupt_collector = collections.defaultdict(list)
        # a dictionary trt_model_id -> num_ruptures
        self.num_ruptures = collections.defaultdict(int)
        # now a dictionary (trt_model_id, gsim) -> poes
        self.curves = {}
>>>>>>> 2bb9334d

    @property
    def hc(self):
        """
        A shorter and more convenient way of accessing the
        :class:`~openquake.engine.db.models.HazardCalculation`.
        """
        return self.job.hazard_calculation

    def task_arg_gen(self):
        """
        Loop through realizations and sources to generate a sequence of
        task arg tuples. Each tuple of args applies to a single task.
        Yielded results are of the form
        (job_id, site_collection, sources, trt_model_id, gsims, task_no).
        """
        if self._task_args:
            # the method was already called and the arguments generated
            for args in self._task_args:
                yield args
            return

        sitecol = self.hc.site_collection
        task_no = 0
        for trt_model_id in self.source_collector:
            trt_model = models.TrtModel.objects.get(pk=trt_model_id)
            sc = self.source_collector[trt_model_id]
            ltpath = tuple(trt_model.lt_model.sm_lt_path)
            gsims = [logictree.GSIM[gsim]() for gsim in trt_model.gsims]

            # NB: the filtering of the sources by site is slow
            source_blocks = sc.gen_blocks(
                self.hc.sites_affected_by,
                self.source_max_weight,
                self.hc.area_source_discretization)
            num_blocks = 0
            num_sources = 0
            for block in source_blocks:
                args = (self.job.id, sitecol, block,
                        trt_model.id, gsims, task_no)
                self._task_args.append(args)
                yield args
                task_no += 1
                num_blocks += 1
                num_sources += len(block)
                logs.LOG.info('Processing %d sources out of %d' %
                              sc.filtered_sources)

            logs.LOG.progress('Generated %d block(s) for %s, TRT=%s',
                              num_blocks, ltpath, sc.trt)
            trt_model.num_sources = num_sources
            trt_model.num_ruptures = sc.num_ruptures
            trt_model.save()

        # save job_stats
        js = models.JobStats.objects.get(oq_job=self.job)
        js.num_sources = [model.get_num_sources()
                          for model in models.LtSourceModel.objects.filter(
                              hazard_calculation=self.hc)]
        js.num_sites = len(sitecol)
        js.save()

    def task_completed(self, result):
        """
        Simply call the method `agg_curves`
        """
        self.agg_curves(self.curves, result)

    @EnginePerformanceMonitor.monitor
    def agg_curves(self, acc, result):
        """
        This is used to incrementally update hazard curve results by combining
        an initial value with some new results. (Each set of new results is
        computed over only a subset of seismic sources defined in the
        calculation model.)

        :param acc:
            A dictionary of curves
        :param result:
            A triplet `(curves_by_gsim, trt_model_id, bbs)`.
            `curves_by_gsim` is a list of pairs `(gsim, curves_by_imt)`
            where `curves_by_imt` is a list of 2-D numpy arrays
            representing the new results which need to be combined
            with the current value. These should be the same shape as
            `acc[tr_model_id, gsim][j]` where `gsim` is the GSIM
            name and `j` is the IMT ordinal.
        """
        curves_by_gsim, trt_model_id, bbs = result
        for gsim, probs in curves_by_gsim:
            # probabilities of no exceedence per IMT
            pnes = numpy.array(
                [1 - (zero if all_equal(prob, 0) else prob)
                 for prob, zero in itertools.izip(probs, self.zero)])
            # TODO: add a test like Yufang computation testing the broadcast
            acc[trt_model_id, gsim] = 1 - (
                1 - acc.get((trt_model_id, gsim), self.zero)) * pnes

        if self.hc.poes_disagg:
            for bb in bbs:
                self.bb_dict[bb.lt_model_id, bb.site_id].update_bb(bb)

        return acc

    def _get_realizations(self):
        """
        Get all of the logic tree realizations for this calculation.
        """
        return models.LtRealization.objects\
            .filter(lt_model__hazard_calculation=self.hc).order_by('id')

    def pre_execute(self):
        """
        Initialize risk models, site model and sources
        """
        self.parse_risk_models()
        with transaction.commit_on_success(using='job_init'):
            # if you don't use a transaction, errors will be eaten
            models.Imt.save_new(self.hc.get_imts())
        self.initialize_site_model()
        self.initialize_sources()
        self.imtls = self.hc.intensity_measure_types_and_levels
        if self.imtls:
            n_levels = sum(len(lvls) for lvls in self.imtls.itervalues()
                           ) / float(len(self.imtls))
            n_sites = len(self.hc.site_collection)
            self.zero = numpy.array(
                [numpy.zeros((n_sites, len(self.imtls[imt])))
                 for imt in sorted(self.imtls)])
            total = len(self.imtls) * n_levels * n_sites
            logs.LOG.info('%d IMT(s), %d level(s) and %d sites, total %d',
                          len(self.imtls), n_levels, n_sites, total)

    def post_execute(self):
        """Inizialize realizations"""
        self.initialize_realizations()
        if self.curves:
            # must be called after the realizations are known
            self.save_hazard_curves()

    @EnginePerformanceMonitor.monitor
    def initialize_sources(self):
        """
        Parse source models and validate source logic trees. It also
        filters the sources far away and apply uncertainties to the
        relevant ones. Notice that sources are automatically split.

        :returns:
            a list with the number of sources for each source model
        """
        logs.LOG.progress("initializing sources")
        self.source_model_lt = logictree.SourceModelLogicTree.from_hc(self.hc)
        sm_paths = distinct(self.source_model_lt)
        nrml_to_hazardlib = source.NrmlHazardlibConverter(
            self.hc.investigation_time,
            self.hc.rupture_mesh_spacing,
            self.hc.width_of_mfd_bin,
            self.hc.area_source_discretization,
        )
        # define an ordered dictionary trt_model_id -> SourceCollector
        self.source_collector = collections.OrderedDict()
        for i, (sm, weight, smpath) in enumerate(sm_paths):
            fname = os.path.join(self.hc.base_path, sm)
            apply_unc = self.source_model_lt.make_apply_uncertainties(smpath)
            source_collectors = source.parse_source_model(
                fname, nrml_to_hazardlib, apply_unc)
            trts = [sc.trt for sc in source_collectors]

            self.source_model_lt.tectonic_region_types.update(trts)
            lt_model = models.LtSourceModel.objects.create(
                hazard_calculation=self.hc, sm_lt_path=smpath, ordinal=i,
                sm_name=sm, weight=weight)

            # save TrtModels for each tectonic region type
            gsims_by_trt = lt_model.make_gsim_lt().values
            for sc in source_collectors:
                # NB: the source_collectors are ordered by number of sources
                # and lexicographically, so the models are in the right order
                trt_model_id = models.TrtModel.objects.create(
                    lt_model=lt_model,
                    tectonic_region_type=sc.trt,
                    num_sources=len(sc.sources),
                    num_ruptures=sc.num_ruptures,
                    min_mag=sc.min_mag,
                    max_mag=sc.max_mag,
                    gsims=gsims_by_trt[sc.trt]).id
                self.source_collector[trt_model_id] = sc

    @EnginePerformanceMonitor.monitor
    def parse_risk_models(self):
        """
        If any risk model is given in the hazard calculation, the
        computation will be driven by risk data. In this case the
        locations will be extracted from the exposure file (if there
        is one) and the imt (and levels) will be extracted from the
        vulnerability model (if there is one)
        """
        hc = self.hc
        if hc.vulnerability_models:
            logs.LOG.progress("parsing risk models")

            hc.intensity_measure_types_and_levels = dict()
            hc.intensity_measure_types = list()

            for vf in hc.vulnerability_models:
                intensity_measure_types_and_levels = dict(
                    (record['IMT'], record['IML']) for record in
                    parsers.VulnerabilityModelParser(vf))

                for imt, levels in \
                        intensity_measure_types_and_levels.items():
                    if (imt in hc.intensity_measure_types_and_levels and
                        (set(hc.intensity_measure_types_and_levels[imt]) -
                         set(levels))):
                        logs.LOG.warning(
                            "The same IMT %s is associated with "
                            "different levels" % imt)
                    else:
                        hc.intensity_measure_types_and_levels[imt] = levels

                hc.intensity_measure_types.extend(
                    intensity_measure_types_and_levels)

            # remove possible duplicates
            if hc.intensity_measure_types is not None:
                hc.intensity_measure_types = list(set(
                    hc.intensity_measure_types))
            hc.save()
            logs.LOG.info("Got IMT and levels "
                          "from vulnerability models: %s - %s" % (
                              hc.intensity_measure_types_and_levels,
                              hc.intensity_measure_types))

        if 'fragility' in hc.inputs:
            hc.intensity_measure_types_and_levels = dict()
            hc.intensity_measure_types = list()

            parser = iter(parsers.FragilityModelParser(
                hc.inputs['fragility']))
            hc = self.hc

            fragility_format, _limit_states = parser.next()

            if (fragility_format == "continuous" and
                    hc.calculation_mode != "scenario"):
                raise NotImplementedError(
                    "Getting IMT and levels from "
                    "a continuous fragility model is not yet supported")

            hc.intensity_measure_types_and_levels = dict(
                (iml['IMT'], iml['imls'])
                for _taxonomy, iml, _params, _no_damage_limit in parser)
            hc.intensity_measure_types.extend(
                hc.intensity_measure_types_and_levels)
            hc.save()

        if 'exposure' in hc.inputs:
            with logs.tracing('storing exposure'):
                exposure.ExposureDBWriter(
                    self.job).serialize(
                    parsers.ExposureModelParser(hc.inputs['exposure']))

    @EnginePerformanceMonitor.monitor
    def initialize_site_model(self):
        """
        Populate the hazard site table.

        If a site model is specified in the calculation configuration,
        parse it and load it into the `hzrdi.site_model` table.
        """
        logs.LOG.progress("initializing sites")
        self.hc.points_to_compute(save_sites=True)

        site_model_inp = self.hc.site_model
        if site_model_inp:
            store_site_model(self.job, site_model_inp)

    def initialize_realizations(self):
        """
        Create records for the `hzrdr.lt_realization`.

        This function works either in random sampling mode (when lt_realization
        models get the random seed value) or in enumeration mode (when weight
        values are populated). In both cases we record the logic tree paths
        for both trees in the `lt_realization` record, as well as ordinal
        number of the realization (zero-based).
        """
        logs.LOG.progress("initializing realizations")
        for idx, (sm, weight, sm_lt_path) in enumerate(self.source_model_lt):
            lt_model = models.LtSourceModel.objects.get(
                hazard_calculation=self.hc, sm_lt_path=sm_lt_path)
<<<<<<< HEAD
            rlzs = make_rlzs(lt_model)
=======
            gsim_lt = iter(lt_model.make_gsim_lt(self.hc.random_seed + idx))
            if self.hc.number_of_logic_tree_samples:  # sampling
                rlzs = [gsim_lt.next()]  # pick one gsim realization
            else:  # full enumeration
                rlzs = list(gsim_lt)  # pick all gsim realizations
>>>>>>> 2bb9334d
            logs.LOG.info('Creating %d GMPE realization(s) for model %s, %s',
                          len(rlzs), lt_model.sm_name, lt_model.sm_lt_path)
            self._initialize_realizations(idx, lt_model, rlzs)

    @transaction.commit_on_success(using='job_init')
    def _initialize_realizations(self, idx, lt_model, realizations):
        # create the realizations for the given lt source model
        trt_models = lt_model.trtmodel_set.filter(num_ruptures__gt=0)
        if not trt_models:
            return
        rlz_ordinal = idx * len(realizations)
        for gsim_by_trt, weight, lt_path in realizations:
            if lt_model.weight is not None and weight is not None:
                weight = lt_model.weight * weight
            else:
                weight = None
            rlz = models.LtRealization.objects.create(
                lt_model=lt_model, gsim_lt_path=lt_path,
                weight=weight, ordinal=rlz_ordinal)
            rlz_ordinal += 1
            for trt_model in trt_models:
                # populate the association table rlz <-> trt_model
                models.AssocLtRlzTrtModel.objects.create(
                    rlz=rlz, trt_model=trt_model,
                    gsim=gsim_by_trt[trt_model.tectonic_region_type])

    def _get_outputs_for_export(self):
        """
        Util function for getting :class:`openquake.engine.db.models.Output`
        objects to be exported.

        Gathers all outputs for the job, but filters out `hazard_curve_multi`
        outputs if this option was turned off in the calculation profile.
        """
        outputs = export_core.get_outputs(self.job.id)
        if not self.hc.export_multi_curves:
            outputs = outputs.exclude(output_type='hazard_curve_multi')
        return outputs

    def _do_export(self, output_id, export_dir, export_type):
        """
        Hazard-specific implementation of
        :meth:`openquake.engine.calculators.base.Calculator._do_export`.

        Calls the hazard exporter.
        """
        return hazard_export.export(output_id, export_dir, export_type)

    # this could be parallelized in the future, however in all the cases
    # I have seen until now, the serialized approach is fast enough (MS)
    @EnginePerformanceMonitor.monitor
    def save_hazard_curves(self):
        """
        Post-execution actions. At the moment, all we do is finalize the hazard
        curve results.
        """
        imtls = self.hc.intensity_measure_types_and_levels
        points = self.hc.points_to_compute()

        for rlz in self._get_realizations():
            # create a new `HazardCurve` 'container' record for each
            # realization (virtual container for multiple imts)
            haz_curve_container = models.HazardCurve.objects.create(
                output=models.Output.objects.create_output(
                    self.job, "hc-multi-imt-rlz-%s" % rlz.id,
                    "hazard_curve_multi"),
                lt_realization=rlz,
                investigation_time=self.hc.investigation_time)

            with self.monitor('building curves per realization'):
                curves_by_imt = haz_curve_container.build_data(self.curves)

            # create a new `HazardCurve` 'container' record for each
            # realization for each intensity measure type
            for imt, curves in zip(sorted(imtls), curves_by_imt):
                hc_im_type, sa_period, sa_damping = from_string(imt)

                # save output
                hco = models.Output.objects.create(
                    oq_job=self.job,
                    display_name="Hazard Curve rlz-%s-%s" % (rlz.id, imt),
                    output_type='hazard_curve',
                )

                # save hazard_curve
                haz_curve = models.HazardCurve.objects.create(
                    output=hco,
                    lt_realization=rlz,
                    investigation_time=self.hc.investigation_time,
                    imt=hc_im_type,
                    imls=imtls[imt],
                    sa_period=sa_period,
                    sa_damping=sa_damping,
                )

                # save hazard_curve_data
                logs.LOG.info('saving %d hazard curves for %s, imt=%s',
                              len(points), hco, imt)
                writer.CacheInserter.saveall([models.HazardCurveData(
                    hazard_curve=haz_curve,
                    poes=list(poes),
                    location='POINT(%s %s)' % (p.longitude, p.latitude),
                    weight=rlz.weight)
                    for p, poes in zip(points, curves)])

        self.curves = {}  # save memory for the post-processing phase

    @EnginePerformanceMonitor.monitor
    def do_aggregate_post_proc(self):
        """
        Grab hazard data for all realizations and sites from the database and
        compute mean and/or quantile aggregates (depending on which options are
        enabled in the calculation).

        Post-processing results will be stored directly into the database.
        """
        del self.source_collector  # save memory

        num_rlzs = models.LtRealization.objects.filter(
            lt_model__hazard_calculation=self.hc).count()

        num_site_blocks_per_incr = int(CURVE_CACHE_SIZE) / int(num_rlzs)
        if num_site_blocks_per_incr == 0:
            # This means we have `num_rlzs` >= `CURVE_CACHE_SIZE`.
            # The minimum number of sites should be 1.
            num_site_blocks_per_incr = 1
        slice_incr = num_site_blocks_per_incr * num_rlzs  # unit: num records

        if self.hc.mean_hazard_curves:
            # create a new `HazardCurve` 'container' record for mean
            # curves (virtual container for multiple imts)
            models.HazardCurve.objects.create(
                output=models.Output.objects.create_output(
                    self.job, "mean-curves-multi-imt",
                    "hazard_curve_multi"),
                statistics="mean",
                imt=None,
                investigation_time=self.hc.investigation_time)

        if self.hc.quantile_hazard_curves:
            for quantile in self.hc.quantile_hazard_curves:
                # create a new `HazardCurve` 'container' record for quantile
                # curves (virtual container for multiple imts)
                models.HazardCurve.objects.create(
                    output=models.Output.objects.create_output(
                        self.job, 'quantile(%s)-curves' % quantile,
                        "hazard_curve_multi"),
                    statistics="quantile",
                    imt=None,
                    quantile=quantile,
                    investigation_time=self.hc.investigation_time)

        for imt, imls in self.hc.intensity_measure_types_and_levels.items():
            im_type, sa_period, sa_damping = from_string(imt)

            # prepare `output` and `hazard_curve` containers in the DB:
            container_ids = dict()
            if self.hc.mean_hazard_curves:
                mean_output = models.Output.objects.create_output(
                    job=self.job,
                    display_name='Mean Hazard Curves %s' % imt,
                    output_type='hazard_curve'
                )
                mean_hc = models.HazardCurve.objects.create(
                    output=mean_output,
                    investigation_time=self.hc.investigation_time,
                    imt=im_type,
                    imls=imls,
                    sa_period=sa_period,
                    sa_damping=sa_damping,
                    statistics='mean'
                )
                container_ids['mean'] = mean_hc.id

            if self.hc.quantile_hazard_curves:
                for quantile in self.hc.quantile_hazard_curves:
                    q_output = models.Output.objects.create_output(
                        job=self.job,
                        display_name=(
                            '%s quantile Hazard Curves %s' % (quantile, imt)
                        ),
                        output_type='hazard_curve'
                    )
                    q_hc = models.HazardCurve.objects.create(
                        output=q_output,
                        investigation_time=self.hc.investigation_time,
                        imt=im_type,
                        imls=imls,
                        sa_period=sa_period,
                        sa_damping=sa_damping,
                        statistics='quantile',
                        quantile=quantile
                    )
                    container_ids['q%s' % quantile] = q_hc.id

            all_curves_for_imt = models.order_by_location(
                models.HazardCurveData.objects.all_curves_for_imt(
                    self.job.id, im_type, sa_period, sa_damping))

            with transaction.commit_on_success(using='job_init'):
                inserter = writer.CacheInserter(
                    models.HazardCurveData, CURVE_CACHE_SIZE)

                for chunk in models.queryset_iter(all_curves_for_imt,
                                                  slice_incr):
                    # slice each chunk by `num_rlzs` into `site_chunk`
                    # and compute the aggregate
                    for site_chunk in block_splitter(chunk, num_rlzs):
                        site = site_chunk[0].location
                        curves_poes = [x.poes for x in site_chunk]
                        curves_weights = [x.weight for x in site_chunk]

                        # do means and quantiles
                        # quantiles first:
                        if self.hc.quantile_hazard_curves:
                            for quantile in self.hc.quantile_hazard_curves:
                                if self.hc.number_of_logic_tree_samples == 0:
                                    # explicitly weighted quantiles
                                    q_curve = weighted_quantile_curve(
                                        curves_poes, curves_weights, quantile
                                    )
                                else:
                                    # implicitly weighted quantiles
                                    q_curve = quantile_curve(
                                        curves_poes, quantile
                                    )
                                inserter.add(
                                    models.HazardCurveData(
                                        hazard_curve_id=(
                                            container_ids['q%s' % quantile]),
                                        poes=q_curve.tolist(),
                                        location=site.wkt)
                                )

                        # then means
                        if self.hc.mean_hazard_curves:
                            m_curve = mean_curve(
                                curves_poes, weights=curves_weights
                            )
                            inserter.add(
                                models.HazardCurveData(
                                    hazard_curve_id=container_ids['mean'],
                                    poes=m_curve.tolist(),
                                    location=site.wkt)
                            )
                inserter.flush()<|MERGE_RESOLUTION|>--- conflicted
+++ resolved
@@ -22,11 +22,8 @@
 import itertools
 import collections
 
-<<<<<<< HEAD
-=======
 import numpy
 
->>>>>>> 2bb9334d
 from openquake.hazardlib.imt import from_string
 
 # FIXME: one must import the engine before django to set DJANGO_SETTINGS_MODULE
@@ -85,8 +82,6 @@
     return writer.CacheInserter.saveall(data)
 
 
-<<<<<<< HEAD
-=======
 def all_equal(obj, value):
     """
     :param obj: a numpy array or something else
@@ -99,7 +94,6 @@
         return obj == value
 
 
->>>>>>> 2bb9334d
 class BaseHazardCalculator(base.Calculator):
     """
     Abstract base class for hazard calculators. Contains a bunch of common
@@ -108,12 +102,6 @@
 
     def __init__(self, job):
         super(BaseHazardCalculator, self).__init__(job)
-<<<<<<< HEAD
-        self.source_max_weight = int(config.get('hazard', 'source_max_weight'))
-        self.rupt_collector = {}  # (trt_model_id, task_no) -> rupture_data
-        self.num_ruptures = collections.defaultdict(float)
-        self.site_ruptures = collections.defaultdict(set)
-=======
 
         # two crucial parameters from openquake.cfg
         self.source_max_weight = int(
@@ -121,13 +109,14 @@
         self.rupture_block_size = int(
             config.get('hazard', 'rupture_block_size'))
 
+        # a dictionary site_id -> set of rupture ids
+        self.site_ruptures = collections.defaultdict(set)
         # a dictionary trt_model_id -> rupture_data
         self.rupt_collector = collections.defaultdict(list)
         # a dictionary trt_model_id -> num_ruptures
         self.num_ruptures = collections.defaultdict(int)
         # now a dictionary (trt_model_id, gsim) -> poes
         self.curves = {}
->>>>>>> 2bb9334d
 
     @property
     def hc(self):
@@ -418,15 +407,11 @@
         for idx, (sm, weight, sm_lt_path) in enumerate(self.source_model_lt):
             lt_model = models.LtSourceModel.objects.get(
                 hazard_calculation=self.hc, sm_lt_path=sm_lt_path)
-<<<<<<< HEAD
-            rlzs = make_rlzs(lt_model)
-=======
             gsim_lt = iter(lt_model.make_gsim_lt(self.hc.random_seed + idx))
             if self.hc.number_of_logic_tree_samples:  # sampling
                 rlzs = [gsim_lt.next()]  # pick one gsim realization
             else:  # full enumeration
                 rlzs = list(gsim_lt)  # pick all gsim realizations
->>>>>>> 2bb9334d
             logs.LOG.info('Creating %d GMPE realization(s) for model %s, %s',
                           len(rlzs), lt_model.sm_name, lt_model.sm_lt_path)
             self._initialize_realizations(idx, lt_model, rlzs)
