--- conflicted
+++ resolved
@@ -73,12 +73,7 @@
     def setUp(self):
         flags.FLAGS.include_defaults = False
 
-<<<<<<< HEAD
-        self.job = job.Job.from_file(DETERMINISTIC_SMOKE_TEST)
-=======
-        self.engine = job.Job.from_file(DETERMINISTIC_SMOKE_TEST, 'xml')
-        self.engine.job_id = 1234
->>>>>>> a4932f96
+        self.job = job.Job.from_file(DETERMINISTIC_SMOKE_TEST, 'xml')
 
         self.job.params[NUMBER_OF_CALC_KEY] = "1"
 
