# -*- coding: utf-8 -*-
# vim: tabstop=4 shiftwidth=4 softtabstop=4

# Copyright (c) 2010-2011, GEM Foundation.
#
# OpenQuake is free software: you can redistribute it and/or modify
# it under the terms of the GNU Lesser General Public License version 3
# only, as published by the Free Software Foundation.
#
# OpenQuake is distributed in the hope that it will be useful,
# but WITHOUT ANY WARRANTY; without even the implied warranty of
# MERCHANTABILITY or FITNESS FOR A PARTICULAR PURPOSE.  See the
# GNU Lesser General Public License version 3 for more details
# (a copy is included in the LICENSE file that accompanied this code).
#
# You should have received a copy of the GNU Lesser General Public License
# version 3 along with OpenQuake.  If not, see
# <http://www.gnu.org/licenses/lgpl-3.0.txt> for a copy of the LGPLv3 License.

import mock
import os
import unittest

from openquake import job
from openquake import kvs
from openquake import shapes
from openquake.job import config
from openquake.job.mixins import Mixin
from openquake.risk.job import general
from openquake.parser import exposure
from tests.utils import helpers

TEST_FILE = "exposure-portfolio.xml"
EXPOSURE_TEST_FILE = "exposure-portfolio.xml"


class EpsilonTestCase(unittest.TestCase):
    """Tests the `epsilon` method in class `ProbabilisticEventMixin`"""

    def setUp(self):
        self.exposure_parser = exposure.ExposurePortfolioFile(
            os.path.join(helpers.SCHEMA_EXAMPLES_DIR, TEST_FILE))
        self.epsilon_provider = general.EpsilonProvider(dict())

    def test_uncorrelated(self):
        """For uncorrelated jobs we sample epsilon values per asset.

        A new sample should be drawn for each asset irrespective of any
        building typology similarities.
        """
        samples = []
        for _, asset in self.exposure_parser:
            sample = self.epsilon_provider.epsilon(asset)
            self.assertTrue(
                sample not in samples,
                "%s is already in %s" % (sample, samples))
            self.assertTrue(
                isinstance(sample, float), "Invalid sample (%s)" % sample)
            samples.append(sample)

    def test_correlated(self):
        """For correlated jobs we sample epsilon values per building typology.

        A sample should be drawn whenever an asset with a new building typology
        is encountered. Assets of the same typology should share sample values.
        Please not that building typologies and structure categories are
        roughly equivalent.
        """
        samples = dict()
        self.epsilon_provider.__dict__["ASSET_CORRELATION"] = "perfect"
        for _, asset in self.exposure_parser:
            sample = self.epsilon_provider.epsilon(asset)
            category = asset["structureCategory"]
            # This is either the first time we see this structure category or
            # the sample is identical to the one originally drawn for this
            # structure category.
            if category not in samples:
                samples[category] = sample
            else:
                self.assertTrue(sample == samples[category])
        # Make sure we used at least two structure categories in this helpers.
        self.assertTrue(len(samples.keys()) > 1)
        # Are all samples valid values?
        for category, sample in samples.iteritems():
            self.assertTrue(
                isinstance(sample, float),
                "Invalid sample (%s) for category %s" % (sample, category))

    def test_incorrect_configuration_setting(self):
        """The correctness of the asset correlation configuration is enforced.

        If the `ASSET_CORRELATION` parameter is set in the job configuration
        file it should have a correct value ("perfect").
        """
        self.epsilon_provider.__dict__["ASSET_CORRELATION"] = "this-is-wrong"
        for _, asset in self.exposure_parser:
            self.assertRaises(ValueError, self.epsilon_provider.epsilon, asset)
            break

    def test_correlated_with_no_structure_category(self):
        """For correlated jobs assets require a structure category property."""
        self.epsilon_provider.__dict__["ASSET_CORRELATION"] = "perfect"
        for _, asset in self.exposure_parser:
            del asset["structureCategory"]
            e = self.assertRaises(
                ValueError, self.epsilon_provider.epsilon, asset)
            break


class BlockTestCase(unittest.TestCase):

    def setUp(self):
        self.site = shapes.Site(1.0, 1.0)

    def test_a_block_has_a_unique_id(self):
        self.assertTrue(general.Block(()).id)
        self.assertTrue(general.Block(()).id != general.Block(()).id)

    def test_can_serialize_a_block_into_kvs(self):
        block = general.Block((self.site, self.site))
        block.to_kvs()

        self.assertEqual(block, general.Block.from_kvs(block.id))


class BlockSplitterTestCase(unittest.TestCase):

    def setUp(self):
        self.site_1 = shapes.Site(1.0, 1.0)
        self.site_2 = shapes.Site(2.0, 1.0)
        self.site_3 = shapes.Site(3.0, 1.0)

    def test_an_empty_set_produces_no_blocks(self):
        self._assert_number_of_blocks_is((), expected=0, block_size=1)

    def test_splits_the_set_into_a_single_block(self):
        self._assert_number_of_blocks_is(
            (self.site_1, ), expected=1, block_size=3)

        self._assert_number_of_blocks_is(
            (self.site_1, self.site_1), expected=1, block_size=3)

        self._assert_number_of_blocks_is(
            (self.site_1, self.site_1, self.site_1), expected=1, block_size=3)

    def test_splits_the_set_into_multiple_blocks(self):
        self._assert_number_of_blocks_is(
            (self.site_1, self.site_1), expected=2, block_size=1)

        self._assert_number_of_blocks_is(
            (self.site_1, self.site_1, self.site_1), expected=2, block_size=2)

    def test_generates_the_correct_blocks(self):
        expected = (general.Block(
            (self.site_1, self.site_2, self.site_3)), )

        self._assert_blocks_are(
            expected, (self.site_1, self.site_2, self.site_3), block_size=3)

        expected = (general.Block(
            (self.site_1, self.site_2)), general.Block((self.site_3, )))

        self._assert_blocks_are(
            expected, (self.site_1, self.site_2, self.site_3), block_size=2)

    def _assert_blocks_are(self, expected, sites, block_size):
        for idx, block in enumerate(
            general.split_into_blocks(sites, block_size)):

            self.assertEqual(expected[idx], block)

    def _assert_number_of_blocks_is(self, sites, expected, block_size):
        counter = 0

        for _ in general.split_into_blocks(sites, block_size):
            counter += 1

        self.assertEqual(expected, counter)


class RiskJobMixinTestCase(unittest.TestCase):

    def test_prepares_blocks_using_the_exposure(self):
        """The base risk mixin is able to read the exposure file,
        split the sites into blocks and store them in KVS."""

        mixin = general.RiskJobMixin(None, None)

        mixin.params = {config.EXPOSURE: os.path.join(
            helpers.SCHEMA_EXAMPLES_DIR, EXPOSURE_TEST_FILE)}

        mixin.region = None
        mixin.base_path = "."
        mixin.partition()

        expected = general.Block((shapes.Site(9.15000, 45.16667),
            shapes.Site(9.15333, 45.12200), shapes.Site(9.14777, 45.17999)))

        self.assertEqual(1, len(mixin.blocks_keys))

        self.assertEqual(
            expected, general.Block.from_kvs(mixin.blocks_keys[0]))

    def test_prepares_blocks_using_the_exposure_and_filtering(self):
        """When reading the exposure file, the mixin also provides filtering
        on the region specified in the REGION_VERTEX and REGION_GRID_SPACING
        paramaters."""

        region_vertex = \
            "46.0, 9.14, 46.0, 9.15, 45.0, 9.15, 45.0, 9.14"

        params = {config.EXPOSURE: os.path.join(
                helpers.SCHEMA_EXAMPLES_DIR, EXPOSURE_TEST_FILE),
                config.INPUT_REGION: region_vertex,
                config.REGION_GRID_SPACING: 0.1,
                # the calculation mode is filled to let the mixin runs
                config.CALCULATION_MODE: "Event Based"}

        a_job = job.Job(params)

        expected_block = general.Block(
            (shapes.Site(9.15, 45.16667), shapes.Site(9.14777, 45.17999)))

        with Mixin(a_job, general.RiskJobMixin):
            a_job.partition()

            self.assertEqual(1, len(a_job.blocks_keys))

            self.assertEqual(
                expected_block, general.Block.from_kvs(a_job.blocks_keys[0]))


<<<<<<< HEAD
class RiskJobGeneralTestCase(unittest.TestCase):

    def test_read_sites_from_exposure(self):
        """
        Test reading site data from an exposure file using
        :py:function:`openquake.risk.job.general.read_sites_from_exposure`.
        """
        job_config_file = helpers.smoketest_file('simplecase/config.gem')

        test_job = job.Job.from_file(job_config_file, 'xml')

        expected_sites = [
            shapes.Site(-118.077721, 33.852034),
            shapes.Site(-118.067592, 33.855398),
            shapes.Site(-118.186739, 33.779013)]

        self.assertEqual(expected_sites,
            general.read_sites_from_exposure(test_job))
=======
GRID_ASSETS = {
    (0, 0): {'assetID': 'asset_at_0_0', 'lat': 10.0, 'lon': 10.0},
    (0, 1): {'assetID': 'asset_at_0_1', 'lat': 10.0, 'lon': 10.1},
    (1, 0): {'assetID': 'asset_at_1_0', 'lat': 10.1, 'lon': 10.0},
    (1, 1): {'assetID': 'asset_at_1_1', 'lat': 10.1, 'lon': 10.1}}


class RiskMixinTestCase(unittest.TestCase):

    def setUp(self):
        self.job = helpers.job_from_file(os.path.join(helpers.DATA_DIR,
                                         'config.gem'))

        self.grid = shapes.Grid(shapes.Region.from_coordinates(
            [(1.0, 3.0), (1.0, 4.0), (2.0, 4.0), (2.0, 3.0)]),
            1.0)

        # this is the expected output of grid_assets_iterator and an input of
        # asset_losses_per_site
        self.grid_assets = [
            (shapes.GridPoint(self.grid, 0, 0), GRID_ASSETS[(0, 0)]),
            (shapes.GridPoint(self.grid, 1, 0), GRID_ASSETS[(0, 1)]),
            (shapes.GridPoint(self.grid, 0, 1), GRID_ASSETS[(1, 0)]),
            (shapes.GridPoint(self.grid, 1, 1), GRID_ASSETS[(1, 1)])]

    def test_grid_assets_iterator(self):
        with mock.patch('openquake.kvs.get_list_json_decoded') as get_mock:

            def get_list_json_decoded(key):
                _, row, col = kvs.tokens.asset_row_col_from_kvs_key(key)

                return [GRID_ASSETS[(row, col)]]

            get_mock.side_effect = get_list_json_decoded

            def row_col(item):
                return item[0].row, item[0].column

            with job.mixins.Mixin(self.job, general.RiskJobMixin):
                got = sorted(self.job.grid_assets_iterator(self.grid),
                             key=row_col)

                self.assertEqual(sorted(self.grid_assets, key=row_col), got)

    def test_asset_losses_per_site(self):
        with mock.patch('openquake.kvs.get') as get_mock:
            get_mock.return_value = 0.123

            def coords(item):
                return item[0].coords

            expected = [
                (shapes.Site(10.0, 10.0),
                    [({'value': 0.123}, GRID_ASSETS[(0, 0)])]),
                (shapes.Site(10.1, 10.0),
                    [({'value': 0.123}, GRID_ASSETS[(0, 1)])]),
                (shapes.Site(10.0, 10.1),
                    [({'value': 0.123}, GRID_ASSETS[(1, 0)])]),
                (shapes.Site(10.1, 10.1),
                    [({'value': 0.123}, GRID_ASSETS[(1, 1)])])]

            with job.mixins.Mixin(self.job, general.RiskJobMixin):
                self.assertEqual(sorted(expected, key=coords),
                sorted(self.job.asset_losses_per_site(0.5, self.grid_assets),
                       key=coords))
>>>>>>> ddd48849
<|MERGE_RESOLUTION|>--- conflicted
+++ resolved
@@ -230,7 +230,6 @@
                 expected_block, general.Block.from_kvs(a_job.blocks_keys[0]))
 
 
-<<<<<<< HEAD
 class RiskJobGeneralTestCase(unittest.TestCase):
 
     def test_read_sites_from_exposure(self):
@@ -249,7 +248,8 @@
 
         self.assertEqual(expected_sites,
             general.read_sites_from_exposure(test_job))
-=======
+
+
 GRID_ASSETS = {
     (0, 0): {'assetID': 'asset_at_0_0', 'lat': 10.0, 'lon': 10.0},
     (0, 1): {'assetID': 'asset_at_0_1', 'lat': 10.0, 'lon': 10.1},
@@ -314,5 +314,4 @@
             with job.mixins.Mixin(self.job, general.RiskJobMixin):
                 self.assertEqual(sorted(expected, key=coords),
                 sorted(self.job.asset_losses_per_site(0.5, self.grid_assets),
-                       key=coords))
->>>>>>> ddd48849
+                       key=coords))